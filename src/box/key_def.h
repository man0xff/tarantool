#ifndef TARANTOOL_BOX_KEY_DEF_H_INCLUDED
#define TARANTOOL_BOX_KEY_DEF_H_INCLUDED
/*
 * Copyright 2010-2016, Tarantool AUTHORS, please see AUTHORS file.
 *
 * Redistribution and use in source and binary forms, with or
 * without modification, are permitted provided that the following
 * conditions are met:
 *
 * 1. Redistributions of source code must retain the above
 *    copyright notice, this list of conditions and the
 *    following disclaimer.
 *
 * 2. Redistributions in binary form must reproduce the above
 *    copyright notice, this list of conditions and the following
 *    disclaimer in the documentation and/or other materials
 *    provided with the distribution.
 *
 * THIS SOFTWARE IS PROVIDED BY <COPYRIGHT HOLDER> ``AS IS'' AND
 * ANY EXPRESS OR IMPLIED WARRANTIES, INCLUDING, BUT NOT LIMITED
 * TO, THE IMPLIED WARRANTIES OF MERCHANTABILITY AND FITNESS FOR
 * A PARTICULAR PURPOSE ARE DISCLAIMED. IN NO EVENT SHALL
 * <COPYRIGHT HOLDER> OR CONTRIBUTORS BE LIABLE FOR ANY DIRECT,
 * INDIRECT, INCIDENTAL, SPECIAL, EXEMPLARY, OR CONSEQUENTIAL
 * DAMAGES (INCLUDING, BUT NOT LIMITED TO, PROCUREMENT OF
 * SUBSTITUTE GOODS OR SERVICES; LOSS OF USE, DATA, OR PROFITS; OR
 * BUSINESS INTERRUPTION) HOWEVER CAUSED AND ON ANY THEORY OF
 * LIABILITY, WHETHER IN CONTRACT, STRICT LIABILITY, OR TORT
 * (INCLUDING NEGLIGENCE OR OTHERWISE) ARISING IN ANY WAY OUT OF
 * THE USE OF THIS SOFTWARE, EVEN IF ADVISED OF THE POSSIBILITY OF
 * SUCH DAMAGE.
 */
#include "trivia/util.h"
#include "small/rlist.h"
#include "error.h"
#include <msgpuck.h>
#define RB_COMPACT 1
#include "small/rb.h"
#include <limits.h>
#include <wchar.h>
#include <wctype.h>
#include "tuple_compare.h"

#if defined(__cplusplus)
extern "C" {
#endif /* defined(__cplusplus) */

enum {
	BOX_ENGINE_MAX = 3, /* + 1 to the actual number of engines */
	BOX_SPACE_MAX = INT32_MAX,
	BOX_CRT_STMT_MAX = 4000,
	BOX_FUNCTION_MAX = 32000,
	BOX_INDEX_MAX = 128,
	BOX_NAME_MAX = 32,
	BOX_FIELD_MAX = INT32_MAX,
	BOX_USER_MAX = 32,
	/**
	 * A fairly arbitrary limit which is still necessary
	 * to keep tuple_format object small.
	 */
	BOX_INDEX_FIELD_MAX = INT16_MAX,
	/** Yet another arbitrary limit which simply needs to
	 * exist.
	 */
	BOX_INDEX_PART_MAX = UINT8_MAX
};

/*
 * Different objects which can be subject to access
 * control.
 *
 * Use 0 for unknown to use the same index consistently
 * even when there are more object types in the future.
 */
enum schema_object_type {
	SC_UNKNOWN = 0, SC_UNIVERSE = 1, SC_SPACE = 2, SC_FUNCTION = 3,
	SC_USER = 4, SC_ROLE = 5
};

enum schema_object_type
schema_object_type(const char *name);

const char *
schema_object_name(enum schema_object_type type);

/*
 * Possible field data types. Can't use STRS/ENUM macros for them,
 * since there is a mismatch between enum name (STRING) and type
 * name literal ("STR"). STR is already used as Objective C type.
 */
enum field_type { UNKNOWN = 0, NUM, STRING, ARRAY, NUMBER, INT, SCALAR, field_type_MAX };
extern const char *field_type_strs[];

/* MsgPack type names */
extern const char *mp_type_strs[];

/**
 * The supported language of the stored function.
 */
enum func_language {
	FUNC_LANGUAGE_LUA,
	FUNC_LANGUAGE_C,
	func_language_MAX,
};
extern const char *func_language_strs[];

static inline uint32_t
field_type_maxlen(enum field_type type)
{
	static const uint32_t maxlen[] =
		{ UINT32_MAX, 8, UINT32_MAX, UINT32_MAX, UINT32_MAX };
	return maxlen[type];
}

enum index_type {
	HASH = 0, /* HASH Index */
	TREE,     /* TREE Index */
	BITSET,   /* BITSET Index */
	RTREE,    /* R-Tree Index */
	index_type_MAX,
};

extern const char *index_type_strs[];

struct opt_def {
	const char *name;
	enum mp_type type;
	ptrdiff_t offset;
	uint32_t len;
};

#define OPT_DEF(key, type, opts, field) \
	{ key, type, offsetof(opts, field), sizeof(((opts *)0)->field) }

enum rtree_index_distance_type {
	 /* Euclid distance, sqrt(dx*dx + dy*dy) */
	RTREE_INDEX_DISTANCE_TYPE_EUCLID,
	/* Manhattan distance, fabs(dx) + fabs(dy) */
	RTREE_INDEX_DISTANCE_TYPE_MANHATTAN,
	rtree_index_distance_type_MAX
};
extern const char *rtree_index_distance_type_strs[];

/** Descriptor of a single part in a multipart key. */
struct key_part {
	uint32_t fieldno;
	enum field_type type;
};

/** Index options */
struct key_opts {
	/**
	 * Is this index unique or not - relevant to HASH/TREE
	 * index
	 */
	bool is_unique;
	/**
	 * RTREE index dimension.
	 */
	uint32_t dimension;
	/**
	 * RTREE distance type.
	 */
	char distancebuf[16];
	enum rtree_index_distance_type distance;
	/**
	 * Phia index options.
	 */
	char path[PATH_MAX];
	char compression[16];
	char compression_branch[16];
	uint32_t compression_key;
	uint32_t node_size;
	uint32_t page_size;
	uint32_t sync;
	uint32_t amqf;
<<<<<<< HEAD
=======
	uint32_t read_oldest;
	uint32_t expire;

	char crt_stmt[BOX_CRT_STMT_MAX];
>>>>>>> 93056ba1
};

extern const struct key_opts key_opts_default;
extern const struct opt_def key_opts_reg[];

static inline int
key_opts_cmp(const struct key_opts *o1, const struct key_opts *o2)
{
	if (o1->is_unique != o2->is_unique)
		return o1->is_unique < o2->is_unique ? -1 : 1;
	if (o1->dimension != o2->dimension)
		return o1->dimension < o2->dimension ? -1 : 1;
	if (o1->distance != o2->distance)
		return o1->distance < o2->distance ? -1 : 1;
	return 0;
}

/* Descriptor of a multipart key. */
struct key_def {
	/* A link in key list. */
	struct rlist link;
	/** Ordinal index number in the index array. */
	uint32_t iid;
	/* Space id. */
	uint32_t space_id;
	/** Index name. */
	char name[BOX_NAME_MAX + 1];
	/** Index type. */
	enum index_type type;
	struct key_opts opts;
	/** comparators */
	tuple_compare_t tuple_compare;
	tuple_compare_with_key_t tuple_compare_with_key;
	/** The size of the 'parts' array. */
	uint32_t part_count;
	/** Description of parts of a multipart index. */
	struct key_part parts[];
};

/**
 * Encapsulates privileges of a user on an object.
 * I.e. "space" object has an instance of this
 * structure for each user.
 */
struct access {
	/**
	 * Granted access has been given to a user explicitly
	 * via some form of a grant.
	 */
	uint8_t granted;
	/**
	 * Effective access is a sum of granted access and
	 * all privileges inherited by a user on this object
	 * via some role. Since roles may be granted to other
	 * roles, this may include indirect grants.
	 */
	uint8_t effective;
};

/**
 * Effective session user. A cache of user data
 * and access stored in session and fiber local storage.
 * Differs from the authenticated user when executing
 * setuid functions.
 */
struct credentials {
	/** A look up key to quickly find session user. */
	uint8_t auth_token;
	/**
	 * Cached global grants, to avoid an extra look up
	 * when checking global grants.
	 */
	uint8_t universal_access;
	/** User id of the authenticated user. */
	uint32_t uid;
};

/**
 * Definition of a function. Function body is not stored
 * or replicated (yet).
 */
struct func_def {
	/** Function id. */
	uint32_t fid;
	/** Owner of the function. */
	uint32_t uid;
	/**
	 * True if the function requires change of user id before
	 * invocation.
	 */
	bool setuid;
	/**
	 * The language of the stored function.
	 */
	enum func_language language;
	/** Function name. */
	char name[BOX_NAME_MAX + 1];
};

/**
 * Definition of a privilege
 */
struct priv_def {
	/** Who grants the privilege. */
	uint32_t grantor_id;
	/** Whom the privilege is granted. */
	uint32_t grantee_id;
	/* Object id - is only defined for object type */
	uint32_t object_id;
	/* Object type - function, space, universe */
	enum schema_object_type object_type;
	/**
	 * What is being granted, has been granted, or is being
	 * revoked.
	 */
	uint8_t access;
	/** To maintain a set of effective privileges. */
	rb_node(struct priv_def) link;
};

/** Space options */
struct space_opts {
        /**
	 * The space is a temporary:
	 * - it is empty at server start
	 * - changes are not written to WAL
	 * - changes are not part of a snapshot
	 */
	bool temporary;
	/* The space is actially SQL view */
	bool view;
	/**
	 * SQL create stament for that space
	 * not null only in if space created via SQL.
	 */
	char crt_stmt[BOX_CRT_STMT_MAX + 1];
};

extern const struct space_opts space_opts_default;
extern const struct opt_def space_opts_reg[];

/** Space metadata. */
struct space_def {
	/** Space id. */
	uint32_t id;
	/** User id of the creator of the space */
	uint32_t uid;
	/**
	 * If not set (is 0), any tuple in the
	 * space can have any number of fields.
	 * If set, each tuple
	 * must have exactly this many fields.
	 */
	uint32_t field_count;
	char name[BOX_NAME_MAX + 1];
	char engine_name[BOX_NAME_MAX + 1];
	struct space_opts opts;
};

/**
 * API of C stored function.
 */
typedef struct box_function_ctx box_function_ctx_t;
typedef int (*box_function_f)(box_function_ctx_t *ctx,
	     const char *args, const char *args_end);

#if defined(__cplusplus)
} /* extern "C" */

static inline size_t
key_def_sizeof(uint32_t part_count)
{
	return sizeof(struct key_def) + sizeof(struct key_part) * part_count;
}

/** Initialize a pre-allocated key_def. */
struct key_def *
key_def_new(uint32_t space_id, uint32_t iid, const char *name,
	    enum index_type type, struct key_opts *opts,
	    uint32_t part_count);

struct key_def *
key_def_dup(struct key_def *def);

/**
 * Copy one key def into another, preserving the membership
 * in rlist. This only works for key defs with equal number of
 * parts.
 */
static inline void
key_def_copy(struct key_def *to, const struct key_def *from)
{
	struct rlist save_link = to->link;
	int part_count = (to->part_count < from->part_count ?
			  to->part_count : from->part_count);
	size_t size  = (sizeof(struct key_def) +
			sizeof(struct key_part) * part_count);
	memcpy(to, from, size);
	to->link = save_link;
}

/**
 * Set a single key part in a key def.
 * @pre part_no < part_count
 */
void
key_def_set_part(struct key_def *def, uint32_t part_no,
		 uint32_t fieldno, enum field_type type);

/** Compare two key part arrays.
 *
 * This function is used to find out whether alteration
 * of an index has changed it substantially enough to warrant
 * a rebuild or not. For example, change of index id is
 * not a substantial change, whereas change of index type
 * or key parts requires a rebuild.
 *
 * One key part is considered to be greater than the other if:
 * - its fieldno is greater
 * - given the same fieldno, NUM < STRING
 *   (coarsely speaking, based on field_type_maxlen()).
 *
 * A key part array is considered greater than the other if all
 * its key parts are greater, or, all common key parts are equal
 * but there are additional parts in the bigger array.
 */
int
key_part_cmp(const struct key_part *parts1, uint32_t part_count1,
	     const struct key_part *parts2, uint32_t part_count2);

/**
 * One key definition is greater than the other if it's id is
 * greater, it's name is greater,  it's index type is greater
 * (HASH < TREE < BITSET) or its key part array is greater.
 */
int
key_def_cmp(const struct key_def *key1, const struct key_def *key2);

/* Destroy and free a key_def. */
void
key_def_delete(struct key_def *def);

/** Add a key to the list of keys. */
static inline  void
key_list_add_key(struct rlist *key_list, struct key_def *key)
{
	rlist_add_entry(key_list, key, link);
}

/** Remove a key from the list of keys. */
void
key_list_del_key(struct rlist *key_list, uint32_t id);

/**
 * Check a key definition for violation of various limits.
 *
 * @param key_def   key_def
 */
void
key_def_check(struct key_def *key_def);

/** Check space definition structure for errors. */
void
space_def_check(struct space_def *def, uint32_t namelen,
                uint32_t engine_namelen,
                int32_t errcode);

/** A helper table for key_mp_type_validate */
extern const uint32_t key_mp_type[];

/**
 * @brief Checks if \a field_type (MsgPack) is compatible \a type (KeyDef).
 * @param type KeyDef type
 * @param field_type MsgPack type
 * @param field_no - a field number (is used to show an error message)
 */
static inline void
key_mp_type_validate(enum field_type key_type, enum mp_type mp_type,
	       int err, uint32_t field_no)
{
	assert(key_type < field_type_MAX);
	assert((size_t) mp_type < CHAR_BIT * sizeof(*key_mp_type));
	if (unlikely((key_mp_type[key_type] & (1U << mp_type)) == 0))
		tnt_raise(ClientError, err, field_no,
			  field_type_strs[key_type]);
}

/**
 * Check object identifier for invalid symbols.
 * The function checks \a str for matching [a-zA-Z_][a-zA-Z0-9_]* expression.
 * Result is locale-dependent.
 */
bool
identifier_is_valid(const char *str);

/**
 * Throw an error if identifier is not valid.
 */
void
identifier_check(const char *str);

#endif /* defined(__cplusplus) */

#endif /* TARANTOOL_BOX_KEY_DEF_H_INCLUDED */<|MERGE_RESOLUTION|>--- conflicted
+++ resolved
@@ -174,13 +174,10 @@
 	uint32_t page_size;
 	uint32_t sync;
 	uint32_t amqf;
-<<<<<<< HEAD
-=======
 	uint32_t read_oldest;
 	uint32_t expire;
 
 	char crt_stmt[BOX_CRT_STMT_MAX];
->>>>>>> 93056ba1
 };
 
 extern const struct key_opts key_opts_default;
