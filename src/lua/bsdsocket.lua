-- bsdsocket.lua (internal file)

local TIMEOUT_INFINITY      = 500 * 365 * 86400

<<<<<<< HEAD
local ffi = require('ffi')
local boxerrno = require('errno')
local internal = require('socket')
local fiber = require('fiber')
=======
local ffi = require 'ffi'
local os_remove = os.remove
local internal = box.socket.internal
box.socket.internal = nil
package.loaded['box.socket.internal'] = nil
>>>>>>> 3ee859f0

ffi.cdef[[
    struct socket {
        int fd;
    };
    typedef uint32_t socklen_t;
    typedef ptrdiff_t ssize_t;

    int connect(int sockfd, const struct sockaddr *addr,
                socklen_t addrlen);
    int bind(int sockfd, const struct sockaddr *addr,
                socklen_t addrlen);

    ssize_t write(int fd, const char *octets, size_t len);
    ssize_t read(int fd, void *buf, size_t count);
    int listen(int fd, int backlog);
    int socket(int domain, int type, int protocol);
    int close(int s);
    int shutdown(int s, int how);
    ssize_t send(int sockfd, const void *buf, size_t len, int flags);
    ssize_t recv(int s, void *buf, size_t len, int flags);
    int accept(int s, void *addr, void *addrlen);
    ssize_t sendto(int sockfd, const void *buf, size_t len, int flags,
                   const struct sockaddr *dest_addr, socklen_t addrlen);

    int
    bsdsocket_local_resolve(const char *host, const char *port,
                            struct sockaddr *addr, socklen_t *socklen);
    int bsdsocket_nonblock(int fd, int mode);

    int setsockopt(int s, int level, int iname, const void *opt, size_t optlen);
    int getsockopt(int s, int level, int iname, void *ptr, size_t *optlen);

    typedef struct { int active; int timeout; } linger_t;

    struct protoent {
        char  *p_name;       /* official protocol name */
        char **p_aliases;    /* alias list */
        int    p_proto;      /* protocol number */
    };
    struct protoent *getprotobyname(const char *name);
]]

local function sprintf(fmt, ...)
    return string.format(fmt, ...)
end

local function printf(fmt, ...)
    print(sprintf(fmt, ...))
end

local socket_t = ffi.typeof('struct socket');

local function socket_cdata_gc(socket)
    ffi.C.close(socket.fd)
end

local function check_socket(self)
    local socket = type(self) == 'table' and self.socket
    if not ffi.istype(socket_t, socket) then
        error('Usage: socket:method()');
    end
    return socket.fd
end

local socket_mt
local function bless_socket(fd)
    -- Make socket to be non-blocked by default
    if ffi.C.bsdsocket_nonblock(fd, 1) < 0 then
        local errno = box.errno()
        ffi.C.close(fd)
        box.errno(errno)
        return nil
    end

    local socket = ffi.new(socket_t, fd);
    ffi.gc(socket, socket_cdata_gc)
    return setmetatable({ socket = socket }, socket_mt)
end

local function get_ivalue(table, key)
    if type(key) == 'number' then
        return key
    end
    return table[key]
end

local function get_iflags(table, flags)
    if flags == nil then
        return 0
    end
    local res = 0
    if type(flags) ~= 'table' then
        flags = { flags }
    end
    for i, f in pairs(flags) do
        if table[f] == nil then
            return nil
        end
        res = bit.bor(res, table[f])
    end
    return res
end

local socket_methods  = {}
socket_methods.errno = function(self)
    check_socket(self)
    if self['_errno'] == nil then
        return 0
    else
        return self['_errno']
    end
end

socket_methods.error = function(self)
    check_socket(self)
    if self['_errno'] == nil then
        return nil
    else
        return boxerrno.strerror(self._errno)
    end
end

-- addrbuf is equivalent to struct sockaddr_storage
local addrbuf = ffi.new('char[128]') -- enough to fit any address
local addr = ffi.cast('struct sockaddr *', addrbuf)
local addr_len = ffi.new('socklen_t[1]')
socket_methods.sysconnect = function(self, host, port)
    local fd = check_socket(self)
    self._errno = nil

    host = tostring(host)
    port = tostring(port)

    addr_len[0] = ffi.sizeof(addrbuf)
    local res = ffi.C.bsdsocket_local_resolve(host, port, addr, addr_len)
    if res == 0 then
        res = ffi.C.connect(fd, addr, addr_len[0]);
        if res == 0 then
            return true
        end
    end
    self._errno = boxerrno()
    return false
end

socket_methods.syswrite = function(self, octets)
    local fd = check_socket(self)
    self._errno = nil
    local done = ffi.C.write(fd, octets, string.len(octets))
    if done < 0 then
        self._errno = boxerrno()
        return nil
    end
    return tonumber(done)
end

socket_methods.sysread = function(self, size)
    local fd = check_socket(self)
    size = size or 4096
    self._errno = nil
    local buf = ffi.new('char[?]', size)
    local res = ffi.C.read(fd, buf, size)

    if res < 0 then
        self._errno = boxerrno()
        return nil
    end

    buf = ffi.string(buf, res)
    return buf
end

socket_methods.nonblock = function(self, nb)
    local fd = check_socket(self)
    self._errno = nil

    local res

    if nb == nil then
        res = ffi.C.bsdsocket_nonblock(fd, 0x80)
    elseif nb then
        res = ffi.C.bsdsocket_nonblock(fd, 1)
    else
        res = ffi.C.bsdsocket_nonblock(fd, 0)
    end

    if res < 0 then
        self._errno = boxerrno()
        return nil
    end

    if res == 1 then
        return true
    else
        return false
    end
end

local waiters_mt = { __serialize = 'mapping' }
local function wait_safely(self, what, timeout)
    local fd = check_socket(self)
    local f = fiber.self()
    local fid = f:id()

    self._errno = nil
    timeout = timeout or TIMEOUT_INFINITY

    if self.waiters == nil then
        self.waiters = setmetatable({}, waiters_mt)
    end

    self.waiters[fid] = true
    local res = internal.iowait(fd, what, timeout)
    self.waiters[fid] = nil
    fiber.testcancel()
    if res == 0 then
        self._errno = boxerrno.ETIMEDOUT
        return 0
    end
    return res
end

socket_methods.readable = function(self, timeout)
    return wait_safely(self, 0, timeout) ~= 0
end

socket_methods.wait = function(self, timeout)
    local wres = wait_safely(self, 2, timeout)
    local res = ''
    if bit.band(wres, 1) ~= 0 then
        res = res .. 'R'
    end
    if bit.band(wres, 2) ~= 0 then
        res = res .. 'W'
    end
    return res
end

socket_methods.writable = function(self, timeout)
    return wait_safely(self, 1, timeout) ~= 0
end

socket_methods.listen = function(self, backlog)
    local fd = check_socket(self)
    self._errno = nil
    if backlog == nil then
        backlog = 256
    end
    local res = ffi.C.listen(fd, backlog)
    if res < 0 then
        self._errno = boxerrno()
        return false
    end
    return true
end

socket_methods.bind = function(self, host, port)
    local fd = check_socket(self)
    self._errno = nil

    host = tostring(host)
    port = tostring(port)

    addr_len[0] = ffi.sizeof(addrbuf)
    local res = ffi.C.bsdsocket_local_resolve(host, port, addr, addr_len)
    if res == 0 then
        res = ffi.C.bind(fd, addr, addr_len[0]);
    end
    if res == 0 then
        return true
    end

    self._errno = boxerrno()
    return false
end

socket_methods.close = function(self)
    local fd = check_socket(self)
    if self.waiters ~= nil then
        for fid in pairs(self.waiters) do
            internal.abort(fid)
            self.waiters[fid] = nil
        end
    end

    self._errno = nil
    if ffi.C.close(fd) < 0 then
        self._errno = boxerrno()
        return false
    end
    ffi.gc(self.socket, nil)
    return true
end

socket_methods.shutdown = function(self, how)
    local fd = check_socket(self)
    local hvariants = {
        ['R']           = 0,
        ['READ']        = 0,
        ['W']           = 1,
        ['WRITE']       = 1,
        ['RW']          = 2,
        ['READ_WRITE']  = 2,

        [0]             = 0,
        [1]             = 1,
        [2]             = 2
    }
    local ihow = hvariants[how]

    if ihow == nil then
        ihow = 2
    end
    self._errno = nil
    if ffi.C.shutdown(fd, ihow) < 0 then
        self._errno = boxerrno()
        return false
    end
    return true
end

socket_methods.setsockopt = function(self, level, name, value)
    local fd = check_socket(self)

    local info = get_ivalue(internal.SO_OPT, name)

    if info == nil then
        error(sprintf("Unknown socket option name: %s", tostring(name)))
    end

    if not info.rw then
        error(sprintf("Socket option %s is read only", name))
    end

    self._errno = nil

    if type(level) == 'string' then
        if level == 'SOL_SOCKET' then
            level = internal.SOL_SOCKET
        else
            local p = ffi.C.getprotobyname(level)
            if p == nil then
                self._errno = boxerrno()
                return false
            end
            level = p.p_proto
        end
    else
        level = tonumber(level)
    end

    if type(value) == 'boolean' then
        if value then
            value = 1
        else
            value = 0
        end
    end

    if info.type == 1 then
        local value = ffi.new("int[1]", value)
        local res = ffi.C.setsockopt(fd,
            level, info.iname, value, ffi.sizeof('int'))

        if res < 0 then
            self._errno = boxerrno()
            return false
        end
        return true
    end

    if info.type == 2 then
        local res = ffi.C.setsockopt(fd,
            level, info.iname, value, ffi.sizeof('size_t'))
        if res < 0 then
            self._errno = boxerrno()
            return false
        end
        return true
    end

    if name == 'SO_LINGER' then
        error("Use s:linger(active[, timeout])")
    end
    error(sprintf("Unsupported socket option: %s", name))
end

socket_methods.getsockopt = function(self, level, name)
    local fd = check_socket(self)

    local info = get_ivalue(internal.SO_OPT, name)

    if info == nil then
        error(sprintf("Unknown socket option name: %s", tostring(name)))
    end

    self._errno = nil

    if type(level) == 'string' then
        if level == 'SOL_SOCKET' then
            level = internal.SOL_SOCKET
        else
            local p = ffi.C.getprotobyname(level)
            if p == nil then
                self._errno = boxerrno(boxerrno.EINVAL)
                return nil
            end
            level = p.p_proto
        end
    else
        level = tonumber(level)
    end


    if info.type == 1 then
        local value = ffi.new("int[1]", 0)
        local len = ffi.new("size_t[1]", ffi.sizeof('int'))
        local res = ffi.C.getsockopt(fd, level, info.iname, value, len)

        if res < 0 then
            self._errno = boxerrno()
            return nil
        end

        if len[0] ~= 4 then
            error(sprintf("Internal error: unexpected optlen: %d", len[0]))
        end
        return tonumber(value[0])
    end

    if info.type == 2 then
        local value = ffi.new("char[256]", { 0 })
        local len = ffi.new("size_t[1]", 256)
        local res = ffi.C.getsockopt(fd, level, info.iname, value, len)
        if res < 0 then
            self._errno = boxerrno()
            return nil
        end
        return ffi.string(value, tonumber(len[0]))
    end

    if name == 'SO_LINGER' then
        error("Use s:linger()")
    end
    error(sprintf("Unsupported socket option: %s", name))
end

socket_methods.linger = function(self, active, timeout)
    local fd = check_socket(self)

    local info = internal.SO_OPT.SO_LINGER
    self._errno = nil
    if active == nil then
        local value = ffi.new("linger_t[1]")
        local len = ffi.new("size_t[1]", 2 * ffi.sizeof('int'))
        local res = ffi.C.getsockopt(fd,
            internal.SOL_SOCKET, info.iname, value, len)
        if res < 0 then
            self._errno = boxerrno()
            return nil
        end
        if value[0].active ~= 0 then
            active = true
        else
            active = false
        end
        return active, value[0].timeout
    end

    if timeout == nil then
        timeout = 0
    end

    local iactive
    if active then
        iactive = 1
    else
        iactive = 0
    end

    local value = ffi.new("linger_t[1]",
        { { active = iactive, timeout = timeout } })
    local len = 2 * ffi.sizeof('int')
    local res = ffi.C.setsockopt(fd,
        internal.SOL_SOCKET, info.iname, value, len)
    if res < 0 then
        self._errno = boxerrno()
        return nil
    end

    return active, timeout
end

socket_methods.accept = function(self)
    local fd = check_socket(self)
    self._errno = nil

<<<<<<< HEAD
    local cfd = ffi.C.accept(fd, nil, nil)
    if cfd < 1 then
=======
    local cfd, from = internal.accept(fd)
    if cfd == nil then
>>>>>>> 3ee859f0
        self._errno = box.errno()
        return nil
    end
    return bless_socket(cfd), from
end

local function readchunk(self, size, timeout)
    if self.rbuf == nil then
        self.rbuf = ''
    end

    if string.len(self.rbuf) >= size then
        self._errno = nil
        local data = string.sub(self.rbuf, 1, size)
        self.rbuf = string.sub(self.rbuf, size + 1)
        return data
    end

    while timeout > 0 do
        local started = fiber.time()

        if not self:readable(timeout) then
            return nil
        end

        timeout = timeout - ( fiber.time() - started )

        local data = self:sysread()
        if data ~= nil then
            self.rbuf = self.rbuf .. data
            if string.len(self.rbuf) >= size then
               data = string.sub(self.rbuf, 1, size)
               self.rbuf = string.sub(self.rbuf, size + 1)
               return data
            end

            if string.len(data) == 0 then   -- eof
                data = self.rbuf
                self.rbuf = nil
                return data
            end
        elseif self:errno() ~= boxerrno.EAGAIN then
            self._errno = boxerrno()
            return nil
        end
    end
    self._errno = boxerrno.ETIMEDOUT
    return nil
end

local function readline_check(self, eols, limit)
    local rbuf = self.rbuf
    if rbuf == nil then
        return nil
    end
    if string.len(rbuf) == 0 then
        return nil
    end

    local shortest
    for i, eol in pairs(eols) do
        if string.len(rbuf) >= string.len(eol) then
            local data = string.match(rbuf, "^(.-" .. eol .. ")")
            if data ~= nil then
                if string.len(data) > limit then
                    data = string.sub(data, 1, limit)
                end
                if shortest == nil then
                    shortest = data
                elseif #shortest > #data then
                    shortest = data
                end
            end
        end
    end
    return shortest
end

local function readline(self, limit, eol, timeout)
    if self.rbuf == nil then
        self.rbuf = ''
    end

    self._errno = nil
    local data = readline_check(self, eol, limit)
    if data ~= nil then
        self.rbuf = string.sub(self.rbuf, string.len(data) + 1)
        return data
    end

    local started = fiber.time()
    while timeout > 0 do
        local started = fiber.time()
        
        if not self:readable(timeout) then
            self._errno = boxerrno()
            return nil
        end
        
        timeout = timeout - ( fiber.time() - started )

        local data = self:sysread()
        if data ~= nil then
            self.rbuf = self.rbuf .. data

            -- eof
            if string.len(data) == 0 then
                data = self.rbuf
                self.rbuf = nil
                return data
            end

            data = readline_check(self, eol, limit)
            if data ~= nil then
                self.rbuf = string.sub(self.rbuf, string.len(data) + 1)
                return data
            end

            -- limit
            if string.len(self.rbuf) >= limit then
               data = string.sub(self.rbuf, 1, limit)
               self.rbuf = string.sub(self.rbuf, limit + 1)
               return data
            end

        elseif self:errno() ~= boxerrno.EAGAIN then
            self._errno = boxerrno()
            return nil
        end
    end
end

socket_methods.read = function(self, opts, timeout)
    check_socket(self)
    timeout = timeout and tonumber(timeout) or TIMEOUT_INFINITY
    if type(opts) == 'number' then
        return readchunk(self, opts, timeout)
    elseif type(opts) == 'string' then
        return readline(self, 4294967295, { opts }, timeout)
    elseif type(opts) == 'table' then
        local chunk = opts.chunk or opts.size or 4294967295
        local delimiter = opts.delimiter or opts.line
        if delimiter == nil then
            return readchunk(self, chunk, timeout)
        elseif type(delimiter) == 'string' then
            return readline(self, chunk, { delimiter }, timeout)
        elseif type(delimiter) == 'table' then
            return readline(self, chunk, delimiter, timeout)
        end
    end
    error('Usage: s:read(delimiter|chunk|{delimiter = x, chunk = x}, timeout)')
end

socket_methods.write = function(self, octets, timeout)
    check_socket(self)
    if timeout == nil then
        timeout = TIMEOUT_INFINITY
    end

    local started = fiber.time()
    while timeout > 0 and self:writable(timeout) do
        timeout = timeout - ( fiber.time() - started )

        local written = self:syswrite(octets)
        if written == nil then
            if self:errno() ~= boxerrno.EAGAIN then
                return false
            end
        end

        if written == string.len(octets) then
            return true
        end
        if written > 0 then
            octets = string.sub(octets, written + 1)
        end
    end
end

socket_methods.send = function(self, octets, flags)
    local fd = check_socket(self)
    local iflags = get_iflags(internal.SEND_FLAGS, flags)

    self._errno = nil
    local res = ffi.C.send(fd, octets, string.len(octets), iflags)
    if res == -1 then
        self._errno = boxerrno()
        return false
    end
    return true
end

socket_methods.recv = function(self, size, flags)
    local fd = check_socket(self)
    local iflags = get_iflags(internal.SEND_FLAGS, flags)
    if iflags == nil then
        self._errno = boxerrno.EINVAL
        return nil
    end

    size = size or 512
    self._errno = nil
    local buf = ffi.new("char[?]", size)

    local res = ffi.C.recv(fd, buf, size, iflags)

    if res == -1 then
        self._errno = boxerrno()
        return nil
    end
    return ffi.string(buf, res)
end

socket_methods.recvfrom = function(self, size, flags)
    local fd = check_socket(self)
    local iflags = get_iflags(internal.SEND_FLAGS, flags)
    if iflags == nil then
        self._errno = boxerrno.EINVAL
        return nil
    end

    size = size or 512
    self._errno = nil
    local res, from = internal.recvfrom(fd, size, iflags)
    if res == nil then
        self._errno = boxerrno()
        return nil
    end
    return res, from
end

socket_methods.sendto = function(self, host, port, octets, flags)
    local fd = check_socket(self)
    local iflags = get_iflags(internal.SEND_FLAGS, flags)

    if iflags == nil then
        self._errno = boxerrno.EINVAL
        return nil
    end

    self._errno = nil
    if octets == nil or octets == '' then
        return true
    end

    host = tostring(host)
    port = tostring(port)
    octets = tostring(octets)

    addr_len[0] = ffi.sizeof(addrbuf)
    local res = ffi.C.bsdsocket_local_resolve(host, port, addr, addr_len)
    if res == 0 then
        res = ffi.C.sendto(fd, octets, string.len(octets), iflags,
            addr, addr_len[0])
    end
    if res < 0 then
        self._errno = boxerrno()
        return false
    end
    return true
end

local function create_socket(domain, stype, proto)
    local idomain = get_ivalue(internal.DOMAIN, domain)
    if idomain == nil then
        boxerrno(boxerrno.EINVAL)
        return nil
    end

    local itype = get_ivalue(internal.SO_TYPE, stype)
    if itype == nil then
        boxerrno(boxerrno.EINVAL)
        return nil
    end

    local iproto
    if type(proto) == 'string' then
        local p = ffi.C.getprotobyname(proto)
        if p == nil then
            boxerrno(boxerrno.EINVAL)
            return nil
        end
        iproto = p.p_proto
    else
        iproto = tonumber(proto)
    end

    local fd = ffi.C.socket(idomain, itype, iproto)
    if fd < 1 then
        return nil
    end
    return bless_socket(fd)
end

local function getaddrinfo(host, port, timeout, opts)
    if type(timeout) == 'table' and opts == nil then
        opts = timeout
        timeout = TIMEOUT_INFINITY
    elseif timeout == nil then
        timeout = TIMEOUT_INFINITY
    end
    if port == nil then
        port = 0
    end
    local ga_opts = {}
    if opts ~= nil then
        if opts.type ~= nil then
            local itype = get_ivalue(internal.SO_TYPE, opts.type)
            if itype == nil then
                self._errno = boxerrno.EINVAL
                return nil
            end
            ga_opts.type = itype
        end

        if opts.family ~= nil then
            local ifamily = get_ivalue(internal.DOMAIN, opts.family)
            if ifamily == nil then
                self._errno = boxerrno.EINVAL
                return nil
            end
            ga_opts.family = ifamily
        end

        if opts.protocol ~= nil then
            local p = ffi.C.getprotobyname(opts.protocol)
            if p == nil then
                self._errno = boxerrno(boxerrno.EINVAL)
                return nil
            end
            ga_opts.protocol = p.p_proto
        end

        if opts.flags ~= nil then
            ga_opts.flags =
                get_iflags(internal.AI_FLAGS, opts.flags)
            if ga_opts.flags == nil then
                self._errno = boxerrno()
                return nil
            end
        end

    end
    
    return internal.getaddrinfo(host, port, timeout, ga_opts)
end

local soname_mt = {
    __tostring = function(si)
        if si.host == nil and si.port == nil then
            return ''
        end
        if si.host == nil then
            return sprintf('%s:%s', '0', tostring(si.port))
        end

        if si.port == nil then
            return sprintf('%s:%', tostring(si.host), 0)
        end
        return sprintf('%s:%s', tostring(si.host), tostring(si.port))
    end
}

socket_methods.name = function(self)
    local fd = check_socket(self)
    local aka = internal.name(fd)
    if aka == nil then
        self._errno = boxerrno()
        return nil
    end
    self._errno = nil
    setmetatable(aka, soname_mt)
    return aka
end

socket_methods.peer = function(self)
    local fd = check_socket(self)
    local peer = internal.peer(fd)
    if peer == nil then
        self._errno = boxerrno()
        return nil
    end
    self._errno = nil
    setmetatable(peer, soname_mt)
    return peer
end

socket_methods.fd = function(self)
    return check_socket(self)
end

-- tcp connector
local function tcp_connect_remote(remote, timeout)
    local s = create_socket(remote.family, remote.type, remote.protocol)
    if not s then
        -- Address family is not supported by the host
        return nil
    end
    local res = s:sysconnect(remote.host, remote.port)
    if res then
        -- Even through the socket is nonblocking, if the server to which we
        -- are connecting is on the same host, the connect is normally
        -- established immediately when we call connect (Stevens UNP).
        boxerrno(0)
        return s
    end
    local save_errno = s:errno()
    if save_errno ~= boxerrno.EINPROGRESS then
        s:close()
        boxerrno(save_errno)
        return nil
    end
    res = s:wait(timeout)
    save_errno = s:errno()
    -- When the connection completes succesfully, the descriptor becomes
    -- writable. When the connection establishment encounters an error,
    -- the descriptor becomes both readable and writable (Stevens UNP).
    -- However, in real life if server sends some data immediately on connect,
    -- descriptor can also become RW. For this case we also check SO_ERROR.
    if res ~= nil and res ~= 'W' then
        save_errno = s:getsockopt('SOL_SOCKET', 'SO_ERROR')
    end
    if save_errno ~= 0 then
        s:close()
        boxerrno(save_errno)
        return nil
    end
    -- Connected
    boxerrno(0)
    return s
end

local function tcp_connect(host, port, timeout)
    if host == 'unix/' then
        return tcp_connect_remote({ host = host, port = port, protocol = 0,
            family = 'PF_UNIX', type = 'SOCK_STREAM' }, timeout)
    end
    local timeout = timeout or TIMEOUT_INFINITY
    local stop = fiber.time() + timeout
    local dns = getaddrinfo(host, port, timeout, { type = 'SOCK_STREAM',
        protocol = 'tcp' })
    if dns == nil then
        return nil
    end
    for i, remote in pairs(dns) do
        timeout = stop - fiber.time()
        if timeout <= 0 then
            boxerrno(boxerrno.ETIMEDOUT)
            return nil
        end
        local s = tcp_connect_remote(remote, timeout)
        if s then
            return s
        end
    end
    return nil
end

local function tcp_server_handler(server, sc, from)
    box.fiber.name(sprintf("%s/client/%s:%s", server.name, from.host, from.port))
    server.handler(sc, from)
    sc:close()
end

<<<<<<< HEAD
        -- errors
        if not ok then
            if s ~= nil then
                s:close()
            end
            local save_errno = boxerrno()
            for _, s in pairs(slist) do
                s:close()
            end
            boxerrno(save_errno)
            return nil
=======
local function tcp_server_loop(server, s, addr)
    box.fiber.name(sprintf("%s/listen/%s:%s", server.name, addr.host, addr.port))
    while s:readable() do
        local sc, from = s:accept()
        if sc == nil then
            break
>>>>>>> 3ee859f0
        end
        box.fiber.wrap(tcp_server_handler, server, sc, from)
    end
    if addr.family == 'AF_UNIX' and addr.port then
        os_remove(addr.port) -- remove unix socket
    end
<<<<<<< HEAD

    for _, s in pairs(server.s) do
        fiber.create(function(s)
            fiber.name(sprintf("listen_fd=%d",s:fd()))

            while s:readable() do
                
                local sc = s:accept()

                if sc == nil then
                    break
                end

                fiber.create(function(sc)
                    pcall(handler, sc)
                    sc:close()
                end, sc)
            end
        end, s)
    end

    return server
=======
>>>>>>> 3ee859f0
end

local function tcp_server_usage()
    error('Usage: socket.tcp_server(host, port, handler | opts)')
end

local function tcp_server(host, port, opts, timeout)
    local server = {}
    if type(opts) == 'function' then
        server.handler = opts
    elseif type(opts) == 'table' then
        if type(opts.handler) ~='function' or (opts.prepare ~= nil and
            type(opts.prepare) ~= 'function') then
            tcp_server_usage()
        end
        for k, v in pairs(opts) do
            server[k] = v
        end
    else
        tcp_server_usage()
    end
    server.name = server.name or 'server'
    timeout = timeout and tonumber(timeout) or TIMEOUT_INFINITY
    local dns
    if host == 'unix/' then
        dns = {{host = host, port = port, family = 'AF_UNIX', protocol = 0,
            type = 'SOCK_STREAM' }}
    else
        dns = getaddrinfo(host, port, timeout, { type = 'SOCK_STREAM' })
        if dns == nil then
            return nil
        end
    end

    for _, addr in ipairs(dns) do
        local s = create_socket(addr.family, addr.type, addr.protocol)
        if s ~= nil then
            local backlog
            if server.prepare then
                backlog = server.prepare(s)
            else
                s:setsockopt('SOL_SOCKET', 'SO_REUSEADDR', 1) -- ignore error
            end
            if not s:bind(addr.host, addr.port) or not s:listen(backlog) then
                local save_errno = box.errno()
                s:close()
                box.errno(save_errno)
                return nil
            end
            box.fiber.wrap(tcp_server_loop, server, s, addr)
            return s, addr
       end
    end
    -- DNS resolved successfully, but addresss family is not supported
    box.errno(box.errno.EAFNOSUPPORT)
    return nil
end

socket_mt   = {
    __index     = socket_methods,
    __tostring  = function(self)
        local fd = check_socket(self)

        local save_errno = self._errno
        local name = sprintf("fd %d", fd)
        local aka = self:name()
        if aka ~= nil then
            name = sprintf("%s, aka %s:%s", name, aka.host, aka.port)
        end
        local peer = self:peer(self)
        if peer ~= nil then
            name = sprintf("%s, peer %s:%s", name, peer.host, peer.port)
        end
        self._errno = save_errno
        return name
    end,
    __serialize = function(self)
        -- Allow YAML, MsgPack and JSON to dump objects with sockets
        local fd = check_socket(self)
        return { fd = fd, peer = self:peer(), name = self:name() }
    end
}

return setmetatable({
    getaddrinfo = getaddrinfo,
    tcp_connect = tcp_connect,
    tcp_server = tcp_server
}, {
    __call = function(self, ...) return create_socket(...) end;
})<|MERGE_RESOLUTION|>--- conflicted
+++ resolved
@@ -2,18 +2,10 @@
 
 local TIMEOUT_INFINITY      = 500 * 365 * 86400
 
-<<<<<<< HEAD
 local ffi = require('ffi')
 local boxerrno = require('errno')
 local internal = require('socket')
 local fiber = require('fiber')
-=======
-local ffi = require 'ffi'
-local os_remove = os.remove
-local internal = box.socket.internal
-box.socket.internal = nil
-package.loaded['box.socket.internal'] = nil
->>>>>>> 3ee859f0
 
 ffi.cdef[[
     struct socket {
@@ -512,13 +504,8 @@
     local fd = check_socket(self)
     self._errno = nil
 
-<<<<<<< HEAD
-    local cfd = ffi.C.accept(fd, nil, nil)
-    if cfd < 1 then
-=======
     local cfd, from = internal.accept(fd)
     if cfd == nil then
->>>>>>> 3ee859f0
         self._errno = box.errno()
         return nil
     end
@@ -978,62 +965,23 @@
 end
 
 local function tcp_server_handler(server, sc, from)
-    box.fiber.name(sprintf("%s/client/%s:%s", server.name, from.host, from.port))
+    fiber.name(sprintf("%s/client/%s:%s", server.name, from.host, from.port))
     server.handler(sc, from)
     sc:close()
 end
 
-<<<<<<< HEAD
-        -- errors
-        if not ok then
-            if s ~= nil then
-                s:close()
-            end
-            local save_errno = boxerrno()
-            for _, s in pairs(slist) do
-                s:close()
-            end
-            boxerrno(save_errno)
-            return nil
-=======
 local function tcp_server_loop(server, s, addr)
-    box.fiber.name(sprintf("%s/listen/%s:%s", server.name, addr.host, addr.port))
+    fiber.name(sprintf("%s/listen/%s:%s", server.name, addr.host, addr.port))
     while s:readable() do
         local sc, from = s:accept()
         if sc == nil then
             break
->>>>>>> 3ee859f0
-        end
-        box.fiber.wrap(tcp_server_handler, server, sc, from)
+        end
+        fiber.create(tcp_server_handler, server, sc, from)
     end
     if addr.family == 'AF_UNIX' and addr.port then
-        os_remove(addr.port) -- remove unix socket
-    end
-<<<<<<< HEAD
-
-    for _, s in pairs(server.s) do
-        fiber.create(function(s)
-            fiber.name(sprintf("listen_fd=%d",s:fd()))
-
-            while s:readable() do
-                
-                local sc = s:accept()
-
-                if sc == nil then
-                    break
-                end
-
-                fiber.create(function(sc)
-                    pcall(handler, sc)
-                    sc:close()
-                end, sc)
-            end
-        end, s)
-    end
-
-    return server
-=======
->>>>>>> 3ee859f0
+        os.remove(addr.port) -- remove unix socket
+    end
 end
 
 local function tcp_server_usage()
@@ -1078,17 +1026,17 @@
                 s:setsockopt('SOL_SOCKET', 'SO_REUSEADDR', 1) -- ignore error
             end
             if not s:bind(addr.host, addr.port) or not s:listen(backlog) then
-                local save_errno = box.errno()
+                local save_errno = boxerrno()
                 s:close()
-                box.errno(save_errno)
+                boxerrno(save_errno)
                 return nil
             end
-            box.fiber.wrap(tcp_server_loop, server, s, addr)
+            fiber.create(tcp_server_loop, server, s, addr)
             return s, addr
        end
     end
     -- DNS resolved successfully, but addresss family is not supported
-    box.errno(box.errno.EAFNOSUPPORT)
+    boxerrno(boxerrno.EAFNOSUPPORT)
     return nil
 end
 
