/*
 * Copyright (C) 2011 Mail.RU
 *
 * Redistribution and use in source and binary forms, with or without
 * modification, are permitted provided that the following conditions
 * are met:
 * 1. Redistributions of source code must retain the above copyright
 *    notice, this list of conditions and the following disclaimer.
 * 2. Redistributions in binary form must reproduce the above copyright
 *    notice, this list of conditions and the following disclaimer in the
 *    documentation and/or other materials provided with the distribution.
 *
 * THIS SOFTWARE IS PROVIDED BY AUTHOR AND CONTRIBUTORS ``AS IS'' AND
 * ANY EXPRESS OR IMPLIED WARRANTIES, INCLUDING, BUT NOT LIMITED TO, THE
 * IMPLIED WARRANTIES OF MERCHANTABILITY AND FITNESS FOR A PARTICULAR PURPOSE
 * ARE DISCLAIMED.  IN NO EVENT SHALL AUTHOR OR CONTRIBUTORS BE LIABLE
 * FOR ANY DIRECT, INDIRECT, INCIDENTAL, SPECIAL, EXEMPLARY, OR CONSEQUENTIAL
 * DAMAGES (INCLUDING, BUT NOT LIMITED TO, PROCUREMENT OF SUBSTITUTE GOODS
 * OR SERVICES; LOSS OF USE, DATA, OR PROFITS; OR BUSINESS INTERRUPTION)
 * HOWEVER CAUSED AND ON ANY THEORY OF LIABILITY, WHETHER IN CONTRACT, STRICT
 * LIABILITY, OR TORT (INCLUDING NEGLIGENCE OR OTHERWISE) ARISING IN ANY WAY
 * OUT OF THE USE OF THIS SOFTWARE, EVEN IF ADVISED OF THE POSSIBILITY OF
 * SUCH DAMAGE.
 */

#include "tree.h"
#include "box.h"
#include "tuple.h"
#include <salloc.h>
#include <pickle.h>

/* {{{ Utilities. *************************************************/

/**
 * Unsigned 32-bit int comparison.
 */
static inline int
u32_cmp(u32 a, u32 b)
{
	return a < b ? -1 : (a > b);
}

/**
 * Unsigned 64-bit int comparison.
 */
static inline int
u64_cmp(u64 a, u64 b)
{
	return a < b ? -1 : (a > b);
}

/**
 * Tuple addrress comparison.
 */
static inline int
ta_cmp(struct box_tuple *tuple_a, struct box_tuple *tuple_b)
{
	if (!tuple_a)
		return 0;
	if (!tuple_b)
		return 0;
	return tuple_a < tuple_b ? -1 : (tuple_a > tuple_b);
}

/* }}} */

/* {{{ Tree internal data types. **********************************/

/**
 * Tree types
 *
 * There are four specialized kinds of tree indexes optimized for different
 * combinations of index fields.
 *
 * In the most general case tuples consist of variable length fields and the
 * index uses a sparsely distributed subset of these fields. So to determine
 * the field location in the tuple it is required to scan all the preceding
 * fields. To avoid such scans on each access to a tree node we use the SPARSE
 * tree index structure. It pre-computes on the per-tuple basis the required
 * field offsets (or immediate field values for NUMs) and stores them in the
 * corresponding tree node.
 *
 * In case the index fields form a dense sequence it is possible to find
 * each successive field location based on the previous field location. So it
 * is only required to find the offset of the first index field in the tuple
 * and store it in the tree node. In this case we use the DENSE tree index
 * structure.
 *
 * In case the index consists of only one small field it is cheaper to
 * store the field value immediately in the node rather than store the field
 * offset. In this case we use the NUM32 tree index structure.
 *
 * In case the first field offset in a dense sequence is constant there is no
 * need to store any extra data in the node. For instance, the first index
 * field may be the first field in the tuple so the offset is always zero or
 * all the preceding fields may be fixed-size NUMs so the offset is a non-zero
 * constant. In this case we use the FIXED tree structure.
 *
 * Note that there may be fields with unknown types. In particular, if a field
 * is not used by any index then it doesn't have to be typed. So in many cases
 * we cannot actually determine if the fields preceding to the index are fixed
 * size or not. Therefore we may miss the opportunity to use this optimization
 * in such cases.
 */
enum tree_type { TREE_SPARSE, TREE_DENSE, TREE_NUM32, TREE_FIXED };

/**
 * Representation of a STR field within a sparse tree index.

 * Depending on the STR length we keep either the offset of the field within
 * the tuple or a copy of the field. Specifically, if the STR length is less
 * than or equal to 7 then the length is stored in the "length" field while
 * the copy of the STR data in the "data" field. Otherwise the STR offset in
 * the tuple is stored in the "offset" field. The "length" field in this case
 * is set to 0xFF. The actual length has to be read from the tuple.
 */
struct sparse_str
{
	union
	{
		u8 data[7];
		u32 offset;
	};
	u8 length;
} __attribute__((packed));

#define BIG_LENGTH 0xff

/**
 * Reprsentation of a tuple field within a sparse tree index.
 *
 * For all NUMs and short STRs it keeps a copy of the field, for long STRs
 * it keeps the offset of the field in the tuple.
 */
union sparse_part {
	u32 num32;
	u64 num64;
	struct sparse_str str;
};

#define _SIZEOF_SPARSE_PARTS(part_count) \
	(sizeof(union sparse_part) * (part_count))

#define SIZEOF_SPARSE_PARTS(def) _SIZEOF_SPARSE_PARTS((def)->part_count)

/**
 * Tree nodes for different tree types
 */

struct sparse_node {
	struct box_tuple *tuple;
	union sparse_part parts[];
} __attribute__((packed));

struct dense_node {
	struct box_tuple *tuple;
	u32 offset;
} __attribute__((packed));

struct num32_node {
	struct box_tuple *tuple;
	u32 value;
} __attribute__((packed));

struct fixed_node {
	struct box_tuple *tuple;
};

/**
 * Representation of data for key search. The data corresponds to some
 * struct key_def. The part_count field from struct key_data may be less
 * than or equal to the part_count field from the struct key_def. Thus
 * the search data may be partially specified.
 *
 * For simplicity sake the key search data uses sparse_part internally
 * regardless of the target kind of tree because there is little benefit
 * of having the most compact representation of transient search data.
 */
struct key_data
{
	u8 *data;
	int part_count;
	union sparse_part parts[];
};

/* }}} */

/* {{{ Tree auxiliary functions. **********************************/

/**
 * Find if the field has fixed offset.
 */
static int
find_fixed_offset(struct space *space, int fieldno, int skip)
{
	int i = skip;
	int offset = 0;

	while (i < fieldno) {
		/* if the field is unknown give up on it */
		if (i >= space->field_count || space->field_types[i] == UNKNOWN) {
			return -1;
		}

		/* On a fixed length field account for the appropiate
		   varint length code and for the actual data length */
		if (space->field_types[i] == NUM) {
			offset += 1 + 4;
		} else if (space->field_types[i] == NUM64) {
			offset += 1 + 8;
		}
		/* On a variable length field give up */
		else {
			return -1;
		}

		++i;
	}

	return offset;
}

/**
 * Find the first index field.
 */
static u32
find_first_field(struct key_def *key_def)
{
	for (int field = 0; field < key_def->max_fieldno; ++field) {
		int part = key_def->cmp_order[field];
		if (part != -1) {
			return field;
		}
	}
	panic("index field not found");
}

/**
 * Find the appropriate tree type for a given key.
 */
static enum tree_type
find_tree_type(struct space *space, struct key_def *key_def)
{
	int dense = 1;
	int fixed = 1;

	/* Scan for the first tuple field used by the index */
	int field = find_first_field(key_def);
	if (find_fixed_offset(space, field, 0) < 0) {
		fixed = 0;
	}

	/* Check that there are no gaps after the first field */
	for (; field < key_def->max_fieldno; ++field) {
		int part = key_def->cmp_order[field];
		if (part == -1) {
			dense = 0;
			break;
		}
	}

	/* Return the appropriate type */
	if (!dense) {
		return TREE_SPARSE;
	} else if (fixed) {
		return TREE_FIXED;
	} else if (key_def->part_count == 1 && key_def->parts[0].type == NUM) {
		return TREE_NUM32;
	} else {
		return TREE_DENSE;
	}
}

/**
 * Check if key parts make a linear sequence of fields.
 */
static bool
key_is_linear(struct key_def *key_def)
{
	if (key_def->part_count > 1) {
		int prev = key_def->parts[0].fieldno;
		for (int i = 1; i < key_def->part_count; ++i) {
			int next = key_def->parts[i].fieldno;
			if (next != (prev + 1)) {
				return false;
			}
			prev = next;
		}
	}
	return true;
}

/**
 * Find field offsets/values for a sparse node.
 */
static void
fold_with_sparse_parts(struct key_def *key_def, struct box_tuple *tuple, union sparse_part* parts)
{
	u8 *part_data = tuple->data;

	memset(parts, 0, sizeof(parts[0]) * key_def->part_count);

	for (int field = 0; field < key_def->max_fieldno; ++field) {
		assert(field < tuple->cardinality);

		u8 *data = part_data;
		u32 len = load_varint32((void**) &data);

		int part = key_def->cmp_order[field];
		if (part != -1) {
			if (key_def->parts[part].type == NUM) {
				if (len != sizeof parts[part].num32) {
					tnt_raise(IllegalParams, :"key is not u32");
				}
				memcpy(&parts[part].num32, data, len);
			} else if (key_def->parts[part].type == NUM64) {
				if (len != sizeof parts[part].num64) {
					tnt_raise(IllegalParams, :"key is not u64");
				}
				memcpy(&parts[part].num64, data, len);
			} else if (len <= sizeof(parts[part].str.data)) {
				parts[part].str.length = len;
				memcpy(parts[part].str.data, data, len);
			} else {
				parts[part].str.length = BIG_LENGTH;
				parts[part].str.offset = (u32) (part_data - tuple->data);
			}
		}

		part_data = data + len;
	}
}

/**
 * Find field offsets/values for a key.
 */
static void
fold_with_key_parts(struct key_def *key_def, struct key_data *key_data)
{
	u8 *part_data = key_data->data;
	union sparse_part* parts = key_data->parts;

	memset(parts, 0, sizeof(parts[0]) * key_data->part_count);

	int part_count = MIN(key_def->part_count, key_data->part_count);
	for (int part = 0; part < part_count; ++part) {
		u8 *data = part_data;
		u32 len = load_varint32((void**) &data);

		if (key_def->parts[part].type == NUM) {
			if (len != sizeof parts[part].num32)
				tnt_raise(IllegalParams, :"key is not u32");
			memcpy(&parts[part].num32, data, len);
		} else if (key_def->parts[part].type == NUM64) {
			if (len != sizeof parts[part].num64)
				tnt_raise(IllegalParams, :"key is not u64");
			memcpy(&parts[part].num64, data, len);
		} else if (len <= sizeof(parts[part].str.data)) {
			parts[part].str.length = len;
			memcpy(parts[part].str.data, data, len);
		} else {
			parts[part].str.length = BIG_LENGTH;
			parts[part].str.offset = (u32) (part_data - key_data->data);
		}

		part_data = data + len;
	}
}

/**
 * Find the offset for a dense node.
 */
static u32
fold_with_dense_offset(struct key_def *key_def, struct box_tuple *tuple)
{
	u8 *tuple_data = tuple->data;

	for (int field = 0; field < key_def->max_fieldno; ++field) {
		assert(field < tuple->cardinality);

		u8 *data = tuple_data;
		u32 len = load_varint32((void**) &data);

		int part = key_def->cmp_order[field];
		if (part != -1) {
			return (u32) (tuple_data - tuple->data);
		}

		tuple_data = data + len;
	}

	panic("index field not found");
}

/**
 * Find the value for a num32 node.
 */
static u32
fold_with_num32_value(struct key_def *key_def, struct box_tuple *tuple)
{
	u8 *tuple_data = tuple->data;

	for (int field = 0; field < key_def->max_fieldno; ++field) {
		assert(field < tuple->cardinality);

		u8 *data = tuple_data;
		u32 len = load_varint32((void**) &data);

		int part = key_def->cmp_order[field];
		if (part != -1) {
			u32 value;
			assert(len == sizeof value);
			memcpy(&value, data, sizeof value);
			return value;
		}

		tuple_data = data + len;
	}

	panic("index field not found");
}

/**
 * Compare a part for two keys.
 */
static int
sparse_part_compare(enum field_data_type type,
		    const u8 *data_a, union sparse_part part_a,
		    const u8 *data_b, union sparse_part part_b)
{
	if (type == NUM) {
		return u32_cmp(part_a.num32, part_b.num32);
	} else if (type == NUM64) {
		return u64_cmp(part_a.num64, part_b.num64);
	} else {
		int cmp;
		const u8 *ad, *bd;
		u32 al = part_a.str.length;
		u32 bl = part_b.str.length;
		if (al == BIG_LENGTH) {
			ad = data_a + part_a.str.offset;
			al = load_varint32((void **) &ad);
		} else {
			assert(al <= sizeof(part_a.str.data));
			ad = part_a.str.data;
		}
		if (bl == BIG_LENGTH) {
			bd = data_b + part_b.str.offset;
			bl = load_varint32((void **) &bd);
		} else {
			assert(bl <= sizeof(part_b.str.data));
			bd = part_b.str.data;
		}

		cmp = memcmp(ad, bd, MIN(al, bl));
		if (cmp == 0) {
			cmp = (int) al - (int) bl;
		}

		return cmp;
	}
}

/**
 * Compare a key for two sparse nodes.
 */
static int
sparse_node_compare(struct key_def *key_def,
		    struct box_tuple *tuple_a,
		    const union sparse_part* parts_a,
		    struct box_tuple *tuple_b,
		    const union sparse_part* parts_b)
{
	for (int part = 0; part < key_def->part_count; ++part) {
		int r = sparse_part_compare(key_def->parts[part].type,
					    tuple_a->data, parts_a[part],
					    tuple_b->data, parts_b[part]);
		if (r) {
			return r;
		}
	}
	return 0;
}

/**
 * Compare a key for a key search data and a sparse node.
 */
static int
sparse_key_node_compare(struct key_def *key_def,
			const struct key_data *key_data,
			struct box_tuple *tuple,
			const union sparse_part* parts)
{
	int part_count = MIN(key_def->part_count, key_data->part_count);
	for (int part = 0; part < part_count; ++part) {
		int r = sparse_part_compare(key_def->parts[part].type,
					    key_data->data,
					    key_data->parts[part],
					    tuple->data, parts[part]);
		if (r) {
			return r;
		}
	}
	return 0;
}

/**
 * Compare a part for two dense keys.
 */
static int
dense_part_compare(enum field_data_type type,
		   const u8 *ad, u32 al,
		   const u8 *bd, u32 bl)
{
	if (type == NUM) {
		u32 an, bn;
		assert(al == sizeof an && bl == sizeof bn);
		memcpy(&an, ad, sizeof an);
		memcpy(&bn, bd, sizeof bn);
		return u32_cmp(an, bn);
	} else if (type == NUM64) {
		u64 an, bn;
		assert(al == sizeof an && bl == sizeof bn);
		memcpy(&an, ad, sizeof an);
		memcpy(&bn, bd, sizeof bn);
		return u64_cmp(an, bn);
	} else {
		int cmp = memcmp(ad, bd, MIN(al, bl));
		if (cmp == 0) {
			cmp = (int) al - (int) bl;
		}
		return cmp;
	}
}

/**
 * Compare a key for two dense nodes.
 */
static int
dense_node_compare(struct key_def *key_def, u32 first_field,
		   struct box_tuple *tuple_a, u32 offset_a,
		   struct box_tuple *tuple_b, u32 offset_b)
{
	int part_count = key_def->part_count;
	assert(first_field + part_count <= tuple_a->cardinality);
	assert(first_field + part_count <= tuple_b->cardinality);

	/* Allocate space for offsets. */
	u32 *off_a = alloca(2 * part_count * sizeof(u32));
	u32 *off_b = off_a + part_count;

	/* Find field offsets. */
	off_a[0] = offset_a;
	off_b[0] = offset_b;
	if (part_count > 1) {
		u8 *ad = tuple_a->data + offset_a;
		u8 *bd = tuple_b->data + offset_b;
		for (int i = 1; i < part_count; ++i) {
			u32 al = load_varint32((void**) &ad);
			u32 bl = load_varint32((void**) &bd);
			ad += al;
			bd += bl;
			off_a[i] = ad - tuple_a->data;
			off_b[i] = bd - tuple_b->data;
		}
	}

	/* Compare key parts. */
	for (int part = 0; part < part_count; ++part) {
		int field = key_def->parts[part].fieldno;
		u8 *ad = tuple_a->data + off_a[field - first_field];
		u8 *bd = tuple_b->data + off_b[field - first_field];
		u32 al = load_varint32((void *) &ad);
		u32 bl = load_varint32((void *) &bd);
		int r = dense_part_compare(key_def->parts[part].type,
					   ad, al, bd, bl);
		if (r) {
			return r;
		}
	}
	return 0;
}

/**
 * Compare a part for two dense keys with parts in linear order.
 */
static int
linear_node_compare(struct key_def *key_def, u32 first_field,
		    struct box_tuple *tuple_a, u32 offset_a,
		    struct box_tuple *tuple_b, u32 offset_b)
{
	int part_count = key_def->part_count;
	assert(first_field + part_count <= tuple_a->cardinality);
	assert(first_field + part_count <= tuple_b->cardinality);

	/* Compare key parts. */
	u8 *ad = tuple_a->data + offset_a;
	u8 *bd = tuple_b->data + offset_b;
	for (int part = 0; part < part_count; ++part) {
		u32 al = load_varint32((void**) &ad);
		u32 bl = load_varint32((void**) &bd);
		int r = dense_part_compare(key_def->parts[part].type,
					   ad, al, bd, bl);
		if (r) {
			return r;
		}
		ad += al;
		bd += bl;
	}
	return 0;
}

/**
 * Compare a part for a key search data and a dense key.
 */
static int
dense_key_part_compare(enum field_data_type type,
		       const u8 *data_a, union sparse_part part_a,
		       const u8 *bd, u32 bl)
{
	if (type == NUM) {
		u32 an, bn;
		an = part_a.num32;
		assert(bl == sizeof bn);
		memcpy(&bn, bd, sizeof bn);
		return u32_cmp(an, bn);
	} else if (type == NUM64) {
		u64 an, bn;
		an = part_a.num64;
		assert(bl == sizeof bn);
		memcpy(&bn, bd, sizeof bn);
		return u64_cmp(an, bn);
	} else {
		int cmp;
		const u8 *ad;
		u32 al = part_a.str.length;
		if (al == BIG_LENGTH) {
			ad = data_a + part_a.str.offset;
			al = load_varint32((void **) &ad);
		} else {
			assert(al <= sizeof(part_a.str.data));
			ad = part_a.str.data;
		}

		cmp = memcmp(ad, bd, MIN(al, bl));
		if (cmp == 0) {
			cmp = (int) al - (int) bl;
		}

		return cmp;
	}
}

/**
 * Compare a key for a key search data and a dense node.
 */
static int
dense_key_node_compare(struct key_def *key_def,
		       const struct key_data *key_data,
		       u32 first_field, struct box_tuple *tuple, u32 offset)
{
	int part_count = key_def->part_count;
	assert(first_field + part_count <= tuple->cardinality);

	/* Allocate space for offsets. */
	u32 *off = alloca(part_count * sizeof(u32));

	/* Find field offsets. */
	off[0] = offset;
	if (part_count > 1) {
		u8 *data = tuple->data + offset;
		for (int i = 1; i < part_count; ++i) {
			u32 len = load_varint32((void**) &data);
			data += len;
			off[i] = data - tuple->data;
		}
	}

	/* Compare key parts. */
	if (part_count > key_data->part_count)
		part_count = key_data->part_count;
	for (int part = 0; part < part_count; ++part) {
		int field = key_def->parts[part].fieldno;
		const u8 *bd = tuple->data + off[field - first_field];
		u32 bl = load_varint32((void *) &bd);
		int r = dense_key_part_compare(key_def->parts[part].type,
					       key_data->data,
					       key_data->parts[part],
					       bd, bl);
		if (r) {
			return r;
		}
	}
	return 0;
}

/**
 * Compare a key for a key search data and a dense node with parts in
 * linear order.
 */
static int
linear_key_node_compare(struct key_def *key_def,
			const struct key_data *key_data,
			u32 first_field, struct box_tuple *tuple, u32 offset)
{
	int part_count = key_def->part_count;
	assert(first_field + part_count <= tuple->cardinality);

	/* Compare key parts. */
	if (part_count > key_data->part_count)
		part_count = key_data->part_count;
	u8 *bd = tuple->data + offset;
	for (int part = 0; part < part_count; ++part) {
		u32 bl = load_varint32((void *) &bd);
		int r = dense_key_part_compare(key_def->parts[part].type,
					       key_data->data,
					       key_data->parts[part],
					       bd, bl);
		if (r) {
			return r;
		}
		bd += bl;
	}
	return 0;
}

/* }}} */

/* {{{ Tree iterator **********************************************/

struct tree_iterator {
	struct iterator base;
	TreeIndex *index;
	struct sptree_index_iterator *iter;
	struct key_data key_data;
};

static inline struct tree_iterator *
tree_iterator(struct iterator *it)
{
	return (struct tree_iterator *) it;
}

static struct box_tuple *
tree_iterator_next(struct iterator *iterator)
{
	assert(iterator->next == tree_iterator_next);
	struct tree_iterator *it = tree_iterator(iterator);

	void *node = sptree_index_iterator_next(it->iter);
	return [it->index unfold: node];
}

static struct box_tuple *
tree_iterator_reverse_next(struct iterator *iterator)
{
	assert(iterator->next == tree_iterator_reverse_next);
	struct tree_iterator *it = tree_iterator(iterator);

	void *node = sptree_index_iterator_reverse_next(it->iter);
	return [it->index unfold: node];
}

static struct box_tuple *
tree_iterator_next_equal(struct iterator *iterator)
{
	assert(iterator->next == tree_iterator_next);
	struct tree_iterator *it = tree_iterator(iterator);

	void *node = sptree_index_iterator_next(it->iter);
	if (node != NULL
	    && it->index->tree.compare(&it->key_data, node, it->index) == 0) {
		return [it->index unfold: node];
	}

	return NULL;
}

static struct box_tuple *
tree_iterator_reverse_next_equal(struct iterator *iterator)
{
	assert(iterator->next == tree_iterator_reverse_next);
	struct tree_iterator *it = tree_iterator(iterator);

	void *node = sptree_index_iterator_reverse_next(it->iter);
	if (node != NULL
	    && it->index->tree.compare(&it->key_data, node, it->index) == 0) {
		return [it->index unfold: node];
	}

	return NULL;
}

static void
tree_iterator_free(struct iterator *iterator)
{
	assert(iterator->free == tree_iterator_free);
	struct tree_iterator *it = tree_iterator(iterator);
	if (it->iter)
		sptree_index_iterator_free(it->iter);

	sfree(it);
}

/* }}} */

/* {{{ TreeIndex -- base tree index class *************************/

@implementation TreeIndex

@class SparseTreeIndex;
@class DenseTreeIndex;
@class Num32TreeIndex;
@class FixedTreeIndex;

+ (Index *) alloc: (struct key_def *) key_def :(struct space *) space
{
	enum tree_type type = find_tree_type(space, key_def);
	switch (type) {
	case TREE_SPARSE:
		return [SparseTreeIndex alloc];
	case TREE_DENSE:
		return [DenseTreeIndex alloc];
	case TREE_NUM32:
		return [Num32TreeIndex alloc];
	case TREE_FIXED:
		return [FixedTreeIndex alloc];
	}
	panic("tree index type not implemented");
}

- (void) free
{
	sptree_index_destroy(&tree);
	[super free];
}

- (void) enable
{
	memset(&tree, 0, sizeof tree);
	if (index_is_primary(self)) {
		sptree_index_init(&tree,
				  [self node_size], NULL, 0, 0,
				  [self key_node_cmp], [self node_cmp],
				  self);
	}
}

- (size_t) size
{
	return tree.size;
}

- (struct box_tuple *) min
{
	void *node = sptree_index_first(&tree);
	return [self unfold: node];
}

- (struct box_tuple *) max
{
	void *node = sptree_index_last(&tree);
	return [self unfold: node];
}

- (struct box_tuple *) find: (void *) key : (u32) key_cardinality
{
	struct key_data *key_data
		= alloca(sizeof(struct key_data) + _SIZEOF_SPARSE_PARTS(1));

	if (key_cardinality > key_def->part_count)
		tnt_raise(ClientError, :ER_KEY_CARDINALITY,
			  key_cardinality, key_def->part_count);

	if (key_cardinality < key_def->part_count)
		tnt_raise(ClientError, :ER_EXACT_MATCH,
			  key_cardinality, key_def->part_count);

	key_data->data = key;
	key_data->part_count = key_cardinality;
	fold_with_key_parts(key_def, key_data);

	void *node = sptree_index_find(&tree, key_data);
	return [self unfold: node];
}

- (struct box_tuple *) findByTuple: (struct box_tuple *) tuple
{
	struct key_data *key_data
		= alloca(sizeof(struct key_data) + _SIZEOF_SPARSE_PARTS(tuple->cardinality));

	key_data->data = tuple->data;
	key_data->part_count = tuple->cardinality;
	fold_with_sparse_parts(key_def, tuple, key_data->parts);

	void *node = sptree_index_find(&tree, key_data);
	return [self unfold: node];
}

- (void) remove: (struct box_tuple *) tuple
{
	void *node = alloca([self node_size]);
	[self fold: node :tuple];
	sptree_index_delete(&tree, node);
}

- (void) replace: (struct box_tuple *) old_tuple
		: (struct box_tuple *) new_tuple
{
	if (new_tuple->cardinality < key_def->max_fieldno)
		tnt_raise(ClientError, :ER_NO_SUCH_FIELD,
			  key_def->max_fieldno);

	void *node = alloca([self node_size]);
	if (old_tuple) {
		[self fold: node :old_tuple];
		sptree_index_delete(&tree, node);
	}
	[self fold: node :new_tuple];
	sptree_index_insert(&tree, node);
}

- (struct iterator *) allocIterator
{
	struct tree_iterator *it
		= salloc(sizeof(struct tree_iterator) + SIZEOF_SPARSE_PARTS(key_def));

	if (it) {
		memset(it, 0, sizeof(struct tree_iterator));
		it->index = self;
		it->base.free = tree_iterator_free;
	}
	return (struct iterator *) it;
}

- (void) initIterator: (struct iterator *) iterator :(enum iterator_type) type
{
	[self initIterator: iterator :type :NULL :0];
}

<<<<<<< HEAD
- (void) initIterator: (struct iterator *) iterator :(enum iterator_type) type
                        :(void *) key
			:(int) part_count
=======
- (void) initIterator: (struct iterator *) iterator
		     : (void *) key
		     : (u32) key_cardinality
>>>>>>> 466a1a93
{
	assert(iterator->free == tree_iterator_free);
	struct tree_iterator *it = tree_iterator(iterator);

<<<<<<< HEAD
=======
	it->base.next_equal = tree_iterator_next_equal;

	if (key_cardinality > key_def->part_count) {
		tnt_raise(ClientError, :ER_KEY_CARDINALITY,
			  key_cardinality,
			  key_def->part_count);
	}

>>>>>>> 466a1a93
	it->key_data.data = key;
	it->key_data.part_count = key_cardinality;
	fold_with_key_parts(key_def, &it->key_data);

	if (type == ITER_FORWARD) {
		it->base.next = tree_iterator_next;
		it->base.next_equal = tree_iterator_next_equal;
		sptree_index_iterator_init_set(&tree, &it->iter, &it->key_data);
	} else if (type == ITER_REVERSE) {
		it->base.next = tree_iterator_reverse_next;
		it->base.next_equal = tree_iterator_reverse_next_equal;
		sptree_index_iterator_reverse_init_set(&tree, &it->iter, &it->key_data);
	}
}

- (void) build: (Index *) pk
{
	u32 n_tuples = [pk size];
	u32 estimated_tuples = n_tuples * 1.2;
	int node_size = [self node_size];

	void *nodes = NULL;
	if (n_tuples) {
		/*
		 * Allocate a little extra to avoid
		 * unnecessary realloc() when more data is
		 * inserted.
		*/
		size_t sz = estimated_tuples * node_size;
		nodes = malloc(sz);
		if (nodes == NULL) {
			panic("malloc(): failed to allocate %"PRI_SZ" bytes", sz);
		}
	}

	struct iterator *it = pk->position;
	[pk initIterator: it :ITER_FORWARD];

	struct box_tuple *tuple;
	for (u32 i = 0; (tuple = it->next(it)) != NULL; ++i) {
		void *node = ((u8 *) nodes + i * node_size);
		[self fold: node :tuple];
	}

	if (n_tuples) {
		say_info("Sorting %"PRIu32 " keys in index %" PRIu32 "...", n_tuples,
			 index_n(self));
	}

	/* If n_tuples == 0 then estimated_tuples = 0, elem == NULL, tree is empty */
	sptree_index_init(&tree,
			  node_size, nodes, n_tuples, estimated_tuples,
			  [self key_node_cmp],
			  key_def->is_unique ? [self node_cmp] : [self dup_node_cmp],
			  self);
}

- (size_t) node_size
{
	[self subclassResponsibility: _cmd];
	return 0;
}

- (tree_cmp_t) node_cmp
{
	[self subclassResponsibility: _cmd];
	return 0;
}

- (tree_cmp_t) dup_node_cmp
{
	[self subclassResponsibility: _cmd];
	return 0;
}

- (tree_cmp_t) key_node_cmp
{
	[self subclassResponsibility: _cmd];
	return 0;
}

- (void) fold: (void *) node :(struct box_tuple *) tuple
{
	(void) node;
	(void) tuple;
	[self subclassResponsibility: _cmd];
}

- (struct box_tuple *) unfold: (const void *) node
{
	(void) node;
	[self subclassResponsibility: _cmd];
	return NULL;
}

@end

/* }}} */

/* {{{ SparseTreeIndex ********************************************/

@interface SparseTreeIndex: TreeIndex
@end

static int
sparse_node_cmp(const void *node_a, const void *node_b, void *arg)
{
	SparseTreeIndex *index = (SparseTreeIndex *) arg;
	const struct sparse_node *node_xa = node_a;
	const struct sparse_node *node_xb = node_b;
	return sparse_node_compare(index->key_def,
				   node_xa->tuple, node_xa->parts,
				   node_xb->tuple, node_xb->parts);
}

static int
sparse_dup_node_cmp(const void *node_a, const void *node_b, void *arg)
{
	int r = sparse_node_cmp(node_a, node_b, arg);
	if (r == 0) {
		const struct sparse_node *node_xa = node_a;
		const struct sparse_node *node_xb = node_b;
		r = ta_cmp(node_xa->tuple, node_xb->tuple);
	}
	return r;
}

static int
sparse_key_node_cmp(const void *key, const void *node, void *arg)
{
	SparseTreeIndex *index = (SparseTreeIndex *) arg;
	const struct key_data *key_data = key;
	const struct sparse_node *node_x = node;
	return sparse_key_node_compare(index->key_def, key_data,
				       node_x->tuple, node_x->parts);
}

@implementation SparseTreeIndex

- (size_t) node_size
{
	return sizeof(struct sparse_node) + SIZEOF_SPARSE_PARTS(key_def);
}

- (tree_cmp_t) node_cmp
{
	return sparse_node_cmp;
}

- (tree_cmp_t) dup_node_cmp
{
	return sparse_dup_node_cmp;
}

- (tree_cmp_t) key_node_cmp
{
	return sparse_key_node_cmp;
}

- (void) fold: (void *) node :(struct box_tuple *) tuple
{
	struct sparse_node *node_x = node;
	node_x->tuple = tuple;
	fold_with_sparse_parts(key_def, tuple, node_x->parts);
}

- (struct box_tuple *) unfold: (const void *) node
{
	const struct sparse_node *node_x = node;
	return node_x ? node_x->tuple : NULL;
}

@end

/* }}} */

/* {{{ DenseTreeIndex *********************************************/

@interface DenseTreeIndex: TreeIndex {
	@public
	u32 first_field;
	bool is_linear;
}
@end

static int
dense_node_cmp(const void *node_a, const void *node_b, void *arg)
{
	DenseTreeIndex *index = (DenseTreeIndex *) arg;
	const struct dense_node *node_xa = node_a;
	const struct dense_node *node_xb = node_b;
	return dense_node_compare(index->key_def, index->first_field,
				  node_xa->tuple, node_xa->offset,
				  node_xb->tuple, node_xb->offset);
}

static int
dense_dup_node_cmp(const void *node_a, const void *node_b, void *arg)
{
	int r = dense_node_cmp(node_a, node_b, arg);
	if (r == 0) {
		const struct dense_node *node_xa = node_a;
		const struct dense_node *node_xb = node_b;
		r = ta_cmp(node_xa->tuple, node_xb->tuple);
	}
	return r;
}

static int
dense_key_node_cmp(const void *key, const void * node, void *arg)
{
	DenseTreeIndex *index = (DenseTreeIndex *) arg;
	const struct key_data *key_data = key;
	const struct dense_node *node_x = node;
	return dense_key_node_compare(index->key_def, key_data,
				      index->first_field,
				      node_x->tuple, node_x->offset);
}

static int
linear_dense_node_cmp(const void *node_a, const void *node_b, void *arg)
{
	DenseTreeIndex *index = (DenseTreeIndex *) arg;
	const struct dense_node *node_xa = node_a;
	const struct dense_node *node_xb = node_b;
	return linear_node_compare(index->key_def, index->first_field,
				   node_xa->tuple, node_xa->offset,
				   node_xb->tuple, node_xb->offset);
}

static int
linear_dense_dup_node_cmp(const void *node_a, const void *node_b, void *arg)
{
	int r = linear_dense_node_cmp(node_a, node_b, arg);
	if (r == 0) {
		const struct dense_node *node_xa = node_a;
		const struct dense_node *node_xb = node_b;
		r = ta_cmp(node_xa->tuple, node_xb->tuple);
	}
	return r;
}

static int
linear_dense_key_node_cmp(const void *key, const void * node, void *arg)
{
	DenseTreeIndex *index = (DenseTreeIndex *) arg;
	const struct key_data *key_data = key;
	const struct dense_node *node_x = node;
	return linear_key_node_compare(index->key_def, key_data,
				       index->first_field,
				       node_x->tuple, node_x->offset);
}

@implementation DenseTreeIndex

- (void) enable
{
	[super enable];
	first_field = find_first_field(key_def);
	is_linear = key_is_linear(key_def);
}

- (size_t) node_size
{
	return sizeof(struct dense_node);
}

- (tree_cmp_t) node_cmp
{
	return is_linear ? linear_dense_node_cmp : dense_node_cmp;
}

- (tree_cmp_t) dup_node_cmp
{
	return is_linear ? linear_dense_dup_node_cmp : dense_dup_node_cmp;
}

- (tree_cmp_t) key_node_cmp
{
	return is_linear ? linear_dense_key_node_cmp : dense_key_node_cmp;
}

- (void) fold: (void *) node :(struct box_tuple *) tuple
{
	struct dense_node *node_x = node;
	node_x->tuple = tuple;
	node_x->offset = fold_with_dense_offset(key_def, tuple);
}

- (struct box_tuple *) unfold: (const void *) node
{
	const struct dense_node *node_x = node;
	return node_x ? node_x->tuple : NULL;
}

@end

/* }}} */

/* {{{ Num32TreeIndex *********************************************/

@interface Num32TreeIndex: TreeIndex
@end

static int
num32_node_cmp(const void * node_a, const void * node_b, void *arg)
{
	(void) arg;
	const struct num32_node *node_xa = node_a;
	const struct num32_node *node_xb = node_b;
	return u32_cmp(node_xa->value, node_xb->value);
}

static int
num32_dup_node_cmp(const void * node_a, const void * node_b, void *arg)
{
	int r = num32_node_cmp(node_a, node_b, arg);
	if (r == 0) {
		const struct num32_node *node_xa = node_a;
		const struct num32_node *node_xb = node_b;
		r = ta_cmp(node_xa->tuple, node_xb->tuple);
	}
	return r;
}

static int
num32_key_node_cmp(const void * key, const void * node, void *arg)
{
	(void) arg;
	const struct key_data *key_data = key;
	const struct num32_node *node_x = node;
	return u32_cmp(key_data->parts[0].num32, node_x->value);
}

@implementation Num32TreeIndex

- (size_t) node_size
{
	return sizeof(struct num32_node);
}

- (tree_cmp_t) node_cmp
{
	return num32_node_cmp;
}

- (tree_cmp_t) dup_node_cmp
{
	return num32_dup_node_cmp;
}

- (tree_cmp_t) key_node_cmp
{
	return num32_key_node_cmp;
}

- (void) fold: (void *) node :(struct box_tuple *) tuple
{
	struct num32_node *node_x = (struct num32_node *) node;
	node_x->tuple = tuple;
	node_x->value = fold_with_num32_value(key_def, tuple);
}

- (struct box_tuple *) unfold: (const void *) node
{
	const struct num32_node *node_x = node;
	return node_x ? node_x->tuple : NULL;
}

@end

/* }}} */

/* {{{ FixedTreeIndex *********************************************/

@interface FixedTreeIndex: TreeIndex {
	@public
	u32 first_field;
	u32 first_offset;
	bool is_linear;
}
@end

static int
fixed_node_cmp(const void *node_a, const void *node_b, void *arg)
{
	FixedTreeIndex *index = (FixedTreeIndex *) arg;
	const struct fixed_node *node_xa = node_a;
	const struct fixed_node *node_xb = node_b;
	return dense_node_compare(index->key_def, index->first_field,
				  node_xa->tuple, index->first_offset,
				  node_xb->tuple, index->first_offset);
}

static int
fixed_dup_node_cmp(const void *node_a, const void *node_b, void *arg)
{
	int r = fixed_node_cmp(node_a, node_b, arg);
	if (r == 0) {
		const struct fixed_node *node_xa = node_a;
		const struct fixed_node *node_xb = node_b;
		r = ta_cmp(node_xa->tuple, node_xb->tuple);
	}
	return r;
}

static int
fixed_key_node_cmp(const void *key, const void * node, void *arg)
{
	FixedTreeIndex *index = (FixedTreeIndex *) arg;
	const struct key_data *key_data = key;
	const struct fixed_node *node_x = node;
	return dense_key_node_compare(index->key_def, key_data,
				      index->first_field,
				      node_x->tuple, index->first_offset);
}

static int
linear_fixed_node_cmp(const void *node_a, const void *node_b, void *arg)
{
	FixedTreeIndex *index = (FixedTreeIndex *) arg;
	const struct fixed_node *node_xa = node_a;
	const struct fixed_node *node_xb = node_b;
	return linear_node_compare(index->key_def, index->first_field,
				   node_xa->tuple, index->first_offset,
				   node_xb->tuple, index->first_offset);
}

static int
linear_fixed_dup_node_cmp(const void *node_a, const void *node_b, void *arg)
{
	int r = linear_fixed_node_cmp(node_a, node_b, arg);
	if (r == 0) {
		const struct fixed_node *node_xa = node_a;
		const struct fixed_node *node_xb = node_b;
		r = ta_cmp(node_xa->tuple, node_xb->tuple);
	}
	return r;
}

static int
linear_fixed_key_node_cmp(const void *key, const void * node, void *arg)
{
	FixedTreeIndex *index = (FixedTreeIndex *) arg;
	const struct key_data *key_data = key;
	const struct fixed_node *node_x = node;
	return linear_key_node_compare(index->key_def, key_data,
					 index->first_field,
					 node_x->tuple, index->first_offset);
}

@implementation FixedTreeIndex

- (void) enable
{
	[super enable];
	first_field = find_first_field(key_def);
	first_offset = find_fixed_offset(space, first_field, 0);
	is_linear = key_is_linear(key_def);
}

- (size_t) node_size
{
	return sizeof(struct fixed_node);
}

- (tree_cmp_t) node_cmp
{
	return is_linear ? linear_fixed_node_cmp : fixed_node_cmp;
}

- (tree_cmp_t) dup_node_cmp
{
	return is_linear ? linear_fixed_dup_node_cmp : fixed_dup_node_cmp;
}

- (tree_cmp_t) key_node_cmp
{
	return is_linear ? linear_fixed_key_node_cmp : fixed_key_node_cmp;
}

- (void) fold: (void *) node :(struct box_tuple *) tuple
{
	struct fixed_node *node_x = (struct fixed_node *) node;
	node_x->tuple = tuple;
}

- (struct box_tuple *) unfold: (const void *) node
{
	const struct fixed_node *node_x = node;
	return node_x ? node_x->tuple : NULL;
}

@end

/* }}} */
<|MERGE_RESOLUTION|>--- conflicted
+++ resolved
@@ -863,7 +863,7 @@
 	return [self unfold: node];
 }
 
-- (struct box_tuple *) find: (void *) key : (u32) key_cardinality
+- (struct box_tuple *) find: (void *) key : (int) key_cardinality
 {
 	struct key_data *key_data
 		= alloca(sizeof(struct key_data) + _SIZEOF_SPARSE_PARTS(1));
@@ -938,30 +938,13 @@
 	[self initIterator: iterator :type :NULL :0];
 }
 
-<<<<<<< HEAD
 - (void) initIterator: (struct iterator *) iterator :(enum iterator_type) type
                         :(void *) key
-			:(int) part_count
-=======
-- (void) initIterator: (struct iterator *) iterator
-		     : (void *) key
-		     : (u32) key_cardinality
->>>>>>> 466a1a93
+			:(int) key_cardinality
 {
 	assert(iterator->free == tree_iterator_free);
 	struct tree_iterator *it = tree_iterator(iterator);
 
-<<<<<<< HEAD
-=======
-	it->base.next_equal = tree_iterator_next_equal;
-
-	if (key_cardinality > key_def->part_count) {
-		tnt_raise(ClientError, :ER_KEY_CARDINALITY,
-			  key_cardinality,
-			  key_def->part_count);
-	}
-
->>>>>>> 466a1a93
 	it->key_data.data = key;
 	it->key_data.part_count = key_cardinality;
 	fold_with_key_parts(key_def, &it->key_data);
