boxsocket = require('box.socket')
---
...
s = boxsocket.udp()
---
...
type(s)
---
- userdata
...
s:close()
---
...
s = boxsocket.tcp()
---
...
type(s)
---
- userdata
...
s:close()
---
...
s:close()
---
...
s:error()
---
- 0
- Success
...
s:connect('localhost', '30303')
---
- null
- error
- 111
- Connection refused
...
s:error()
---
- 111
- Connection refused
...
s:connect('127.0.0.1', '30303')
---
- null
- error
- 111
- Connection refused
...
s:error()
---
- 111
- Connection refused
...
s:connect('127.0.0.1', '30303', 0.01)
---
- null
- error
- 111
- Connection refused
...
s:error()
---
- 111
- Connection refused
...
s:connect('127.0.0.1')
---
- error: 'bad argument #3 to ''?'' (string expected, got no value)'
...
s:connect()
---
- error: 'bad argument #2 to ''?'' (string expected, got no value)'
...
s:connect(123)
---
- error: 'bad argument #3 to ''?'' (string expected, got no value)'
...
s:close()
---
...
s:close()
---
...
sr, se = s:connect('somewhereelse', '30303', 0.0001)
---
...
sr == nil and se == 'error' or se == 'timeout'
---
- true
...
e = s:error()
---
...
e == -1 or e == 110
---
- true
...
s:close()
---
...
s:send()
---
- error: 'box.socket: socket is not initialized'
...
s:send(1)
---
- error: 'box.socket: socket is not initialized'
...
s = boxsocket.tcp()
---
...
type(s:connect('127.0.0.1', '30303'))
---
- userdata
...
s:send('ping')
---
- 4
...
s:error()
---
- 0
- Success
...
n, status, error_code, error_str = s:send(string.rep('=', 8388608), 0.0000001)
---
...
type(n)
---
- number
...
type(status)
---
- string
...
type(error_code)
---
- number
...
type(error_str)
---
- string
...
status
---
- timeout
...
error_code
---
- 110
...
error_str
---
- Connection timed out
...
s:error()
---
- 110
- Connection timed out
...
connected
s:send('ping')
---
- 0
- error
- 104
- Connection reset by peer
...
s:error()
---
- 104
- Connection reset by peer
...
s:close()
---
...
s:recv()
---
- error: 'box.socket: socket is not initialized'
...
type(s:connect('127.0.0.1', '30308'))
---
- userdata
...
s:error()
---
- 0
- Success
...
12
s:recv(12)
---
- Hello, World
...
s:error()
---
- 0
- Success
...
s:close()
---
...
type(s:connect('127.0.0.1', '30308'))
---
- userdata
...
s:error()
---
- 0
- Success
...
21
s:recv(11)
---
- Hello World
...
s:recv(5)
---
- ' Over'
...
s:recv(5)
---
- sized
...
s:error()
---
- 0
- Success
...
s:close()
---
...
type(s:connect('127.0.0.1', '30308'))
---
- userdata
...
s:error()
---
- 0
- Success
...
connected
3
s:recv(4, 0.01)
---
- 
- timeout
- 110
- Connection timed out
...
s:error()
---
- 110
- Connection timed out
...
s:recv(4)
---
- ping
...
s:error()
---
- 0
- Success
...
s:close()
---
...
type(s:connect('127.0.0.1', '30309'))
---
- userdata
...
s:error()
---
- 0
- Success
...
connected
4
s:recv(6)
---
- ping
- eof
...
s:error()
---
- 0
- Success
...
s:close()
---
...
type(s:connect('127.0.0.1', '30311'))
---
- userdata
...
s:error()
---
- 0
- Success
...
connected
24
s:recv(5)
---
- 'ping '
...
s:recv(5)
---
- 'ping '
...
s:recv(5)
---
- 'ping '
...
s:recv(5)
---
- 'ping '
...
s:recv(5)
---
- 'end '
- eof
...
s:recv(5)
---
- 
- eof
...
s:recv(5)
---
- 
- eof
...
s:error()
---
- 0
- Success
...
s:close()
---
...
type(s:connect('127.0.0.1', '30305'))
---
- userdata
...
s:error()
---
- 0
- Success
...
12
s:readline()
---
- 'Hello World

'
- null
- '

'
...
s:error()
---
- 0
- Success
...
12
s:readline(5)
---
- Hello
- limit
...
s:error()
---
- 0
- Success
...
s:readline(5, 0.01)
---
- ' Worl'
- limit
...
s:error()
---
- 0
- Success
...
s:readline(6, 0.01)
---
- 'd

'
- null
- '

'
...
s:error()
---
- 0
- Success
...
9
s:readline({'i', 'D'})
---
- AbcD
- null
- D
...
s:error()
---
- 0
- Success
...
s:readline({'i', 'G'})
---
- efG
- null
- G
...
s:error()
---
- 0
- Success
...
s:readline({'i'})
---
- hi
- null
- i
...
s:error()
---
- 0
- Success
...
13
s:readline({'Cat', 'Cow', 'Dog', 'Star'})
---
- Cat
- null
- Cat
...
s:error()
---
- 0
- Success
...
s:readline({'Cat', 'Cow', 'Dog', 'Star'})
---
- Cow
- null
- Cow
...
s:error()
---
- 0
- Success
...
s:readline({'Cat', 'Cow', 'Dog', 'Star'})
---
- Dog
- null
- Dog
...
s:error()
---
- 0
- Success
...
s:readline({'Cat', 'Cow', 'Dog', 'Star'})
---
- Star
- null
- Star
...
s:error()
---
- 0
- Success
...
15
s:readline(3, {'Cat', 'Coow'})
---
- Cat
- null
- Cat
...
s:error()
---
- 0
- Success
...
s:readline(3, {'Cat', 'Coow'})
---
- Coo
- limit
...
s:error()
---
- 0
- Success
...
s:readline(3, {'Dogg', 'Star'})
---
- wDo
- limit
...
s:error()
---
- 0
- Success
...
s:readline(3, {'Dogg', 'Star'})
---
- ggS
- limit
...
s:error()
---
- 0
- Success
...
s:readline(3)
---
- tar
- limit
...
s:error()
---
- 0
- Success
...
23
sl = {'Crown', 'King', 'Kong', 'Cezar'}
---
...
s:readline(sl, 1.0)
---
- KKong
- null
- Kong
...
s:error()
---
- 0
- Success
...
s:readline(sl, 1.0)
---
- King
- null
- King
...
s:error()
---
- 0
- Success
...
s:readline(sl, 1.0)
---
- CezaCezar
- null
- Cezar
...
s:error()
---
- 0
- Success
...
s:readline(sl, 1.0)
---
- Crown
- null
- Crown
...
s:error()
---
- 0
- Success
...
26
sl = {'Agatha', 'Road', 'Corn', 'Drive', 'Pop'}
---
...
s:readline(64, sl, 1.0)
---
- RoAgatha
- null
- Agatha
...
s:error()
---
- 0
- Success
...
s:readline(64, sl, 1.0)
---
- Pop
- null
- Pop
...
s:error()
---
- 0
- Success
...
s:readline(64, sl, 1.0)
---
- PoCorn
- null
- Corn
...
s:error()
---
- 0
- Success
...
s:readline(64, sl, 1.0)
---
- Drive
- null
- Drive
...
s:error()
---
- 0
- Success
...
21
s:readline({'Canada'}, 0.01)
---
- 
- timeout
- 110
- Connection timed out
...
s:error()
---
- 110
- Connection timed out
...
2
s:readline({'Canada'}, 0.01)
---
- RoadAfricaCubaRomaniaCanada
- null
- Canada
...
s:error()
---
- 0
- Success
...
6
s:readline({'Canada'}, 0.01)
---
- Canada
- null
- Canada
...
s:error()
---
- 0
- Success
...
19
s:readline({'msg'})
---
- msg
- null
- msg
...
s:error()
---
- 0
- Success
...
s:readline({'msg'})
---
- ' msg'
- null
- msg
...
s:error()
---
- 0
- Success
...
s:readline({'msg'})
---
- ' msg'
- null
- msg
...
s:error()
---
- 0
- Success
...
s:readline({'msg'})
---
- ' msg'
- null
- msg
...
s:error()
---
- 0
- Success
...
s:readline({'msg'})
---
- ' msg'
- null
- msg
...
s:error()
---
- 0
- Success
...
s:readline({'msg'})
---
- 
- eof
...
s:error()
---
- 0
- Success
...
s:readline({'msg'})
---
- 
- eof
...
s:error()
---
- 0
- Success
...
s:close()
---
...
type(s:connect('127.0.0.1', '30307'))
---
- userdata
...
s:error()
---
- 0
- Success
...
29
s:readline({'Z'})
---
- SomelongLongStringStrinString
- eof
...
s:error()
---
- 0
- Success
...
s:close()
---
...
type(s:connect('localhost', '30303'))
---
- userdata
...
s:send('ping')
---
- 4
...
connected
s:recv(4)
---
- ping
...
s:send('ping')
---
- 4
...
s:error()
---
- 0
- Success
...
s:send('ping')
---
- 0
- error
- 32
- Broken pipe
...
s:error()
---
- 32
- Broken pipe
...
s:close()
---
...
type(s:bind('127.0.0.1', '30303'))
---
- userdata
...
type(s:listen())
---
- userdata
...
client, status, addr = s:accept()
---
...
addr
---
- 127.0.0.1
...
data = client:recv(4)
---
...
data
---
- ping
...
client:send(data, 4)
---
- 4
...
client:close()
---
...
s:close()
---
...
ping
s = boxsocket.udp()
---
...
type(s:sendto('ping', '127.0.0.1', '30302'))
---
- number
...
s:error()
---
- 0
- Success
...
ping
s:recv(4)
---
- 
- error
- 107
- Transport endpoint is not connected
...
s:close()
---
...
s = boxsocket.udp()
---
...
type(s:bind('127.0.0.1', '30301'))
---
- userdata
...
s:error()
---
- 0
- Success
...
data, status, client, port = s:recvfrom(4)
---
...
s:error()
---
- 0
- Success
...
data
---
- ping
...
client
---
- 127.0.0.1
...
type(s:sendto(data, client, port))
---
- number
...
s:error()
---
- 0
- Success
...
ping
s:close()
---
...
<<<<<<< HEAD
 replies = 0 packet = msgpack.encode({[0] = 64, [1] = 0}) packet = msgpack.encode(packet:len())..packet function bug1160869()     local s = box.socket.tcp()     s:connect('127.0.0.1', string.gsub(box.cfg.primary_port, '^.*:', ''))     s:recv(128)     box.fiber.resume( box.fiber.create(function()         box.fiber.detach()         while true do             _, status =  s:recv(18)             if status == "eof" then                 error("unexpected eof")             end             replies = replies + 1         end     end) )     return s:send(packet) end 
=======
 replies = 0 packet = require('box.msgpack').encode({[0] = 64, [1] = 0}) packet = require('box.msgpack').encode(packet:len())..packet function bug1160869()     local s = boxsocket.tcp()     s:connect('127.0.0.1', box.cfg.primary_port)     s:recv(128)     require('box.fiber').wrap(function()         while true do             _, status =  s:recv(18)             if status == "eof" then                 error("unexpected eof")             end             replies = replies + 1         end     end)     return s:send(packet) end 
>>>>>>> cb78299f
---
...
bug1160869()
---
- 6
...
bug1160869()
---
- 6
...
bug1160869()
---
- 6
...
wait_cout = 100 while replies ~= 3 and wait_cout > 0 do require('box.fiber').sleep(0.001) wait_cout = wait_cout - 1 end
---
...
replies
---
- 3
...
<<<<<<< HEAD
 s = nil syncno = 0 reps = 0 packet = msgpack.encode({[0] = 64, [1] = 0}) packet = msgpack.encode(packet:len())..packet function iostart()     if s ~= nil then         return     end     s = box.socket.tcp()     s:connect('127.0.0.1', string.gsub(box.cfg.primary_port, '^.*:', ''))     s:recv(128)     box.fiber.resume( box.fiber.create(function()         box.fiber.detach()         while true do             s:recv(18)             if status == "eof" then                 error("unexpected eof")             end             reps = reps + 1         end     end)) end  function iotest()     iostart()     syncno = syncno + 1     packet = msgpack.encode({[0] = 64, [1] = syncno})     packet = msgpack.encode(packet:len())..packet     return s:send(packet) end 
=======
 s = nil syncno = 0 reps = 0 packet = require('box.msgpack').encode({[0] = 64, [1] = 0}) packet = require('box.msgpack').encode(packet:len())..packet function iostart()     if s ~= nil then         return     end     s = boxsocket.tcp()     s:connect('127.0.0.1', box.cfg.primary_port)     s:recv(128)     require('box.fiber').wrap(function()         while true do             s:recv(18)             if status == "eof" then                 error("unexpected eof")             end             reps = reps + 1         end     end) end  function iotest()     iostart()     syncno = syncno + 1     packet = require('box.msgpack').encode({[0] = 64, [1] = syncno})     packet = require('box.msgpack').encode(packet:len())..packet     return s:send(packet) end 
>>>>>>> cb78299f
---
...
iotest()
---
- 6
...
iotest()
---
- 6
...
iotest()
---
- 6
...
wait_cout = 100 while reps ~= 3 and wait_cout > 0 do require('box.fiber').sleep(0.001) wait_cout = wait_cout - 1 end
---
...
reps
---
- 3
...
test_listen_done = false
---
...
 function server()     ms = boxsocket.tcp()     ms:bind('127.0.0.1', 8181)     ms:listen()     test_listen_done = true      while true do         local s = ms:accept( .5 )         if s ~= 'timeout' then             print("accepted connection ", s)             s:send('Hello world')             s:shutdown(boxsocket.SHUT_RDWR)         end     end end  fbr = require('box.fiber').wrap(server) 
---
...
wait_cout = 100 while not test_listen_done and wait_cout > 0 do require('box.fiber').sleep(0.001) wait_cout = wait_cout - 1 end
---
...
Hello world
Hello world
Hello world
ms:close()
---
...<|MERGE_RESOLUTION|>--- conflicted
+++ resolved
@@ -902,11 +902,7 @@
 s:close()
 ---
 ...
-<<<<<<< HEAD
- replies = 0 packet = msgpack.encode({[0] = 64, [1] = 0}) packet = msgpack.encode(packet:len())..packet function bug1160869()     local s = box.socket.tcp()     s:connect('127.0.0.1', string.gsub(box.cfg.primary_port, '^.*:', ''))     s:recv(128)     box.fiber.resume( box.fiber.create(function()         box.fiber.detach()         while true do             _, status =  s:recv(18)             if status == "eof" then                 error("unexpected eof")             end             replies = replies + 1         end     end) )     return s:send(packet) end 
-=======
- replies = 0 packet = require('box.msgpack').encode({[0] = 64, [1] = 0}) packet = require('box.msgpack').encode(packet:len())..packet function bug1160869()     local s = boxsocket.tcp()     s:connect('127.0.0.1', box.cfg.primary_port)     s:recv(128)     require('box.fiber').wrap(function()         while true do             _, status =  s:recv(18)             if status == "eof" then                 error("unexpected eof")             end             replies = replies + 1         end     end)     return s:send(packet) end 
->>>>>>> cb78299f
+ replies = 0 packet = require('box.msgpack').encode({[0] = 64, [1] = 0}) packet = require('box.msgpack').encode(packet:len())..packet function bug1160869()     local s = boxsocket.tcp()     s:connect('127.0.0.1', string.gsub(box.cfg.primary_port, '^.*:', ''))     s:recv(128)     require('box.fiber').wrap(function()         while true do             _, status =  s:recv(18)             if status == "eof" then                 error("unexpected eof")             end             replies = replies + 1         end     end)     return s:send(packet) end 
 ---
 ...
 bug1160869()
@@ -928,11 +924,7 @@
 ---
 - 3
 ...
-<<<<<<< HEAD
- s = nil syncno = 0 reps = 0 packet = msgpack.encode({[0] = 64, [1] = 0}) packet = msgpack.encode(packet:len())..packet function iostart()     if s ~= nil then         return     end     s = box.socket.tcp()     s:connect('127.0.0.1', string.gsub(box.cfg.primary_port, '^.*:', ''))     s:recv(128)     box.fiber.resume( box.fiber.create(function()         box.fiber.detach()         while true do             s:recv(18)             if status == "eof" then                 error("unexpected eof")             end             reps = reps + 1         end     end)) end  function iotest()     iostart()     syncno = syncno + 1     packet = msgpack.encode({[0] = 64, [1] = syncno})     packet = msgpack.encode(packet:len())..packet     return s:send(packet) end 
-=======
- s = nil syncno = 0 reps = 0 packet = require('box.msgpack').encode({[0] = 64, [1] = 0}) packet = require('box.msgpack').encode(packet:len())..packet function iostart()     if s ~= nil then         return     end     s = boxsocket.tcp()     s:connect('127.0.0.1', box.cfg.primary_port)     s:recv(128)     require('box.fiber').wrap(function()         while true do             s:recv(18)             if status == "eof" then                 error("unexpected eof")             end             reps = reps + 1         end     end) end  function iotest()     iostart()     syncno = syncno + 1     packet = require('box.msgpack').encode({[0] = 64, [1] = syncno})     packet = require('box.msgpack').encode(packet:len())..packet     return s:send(packet) end 
->>>>>>> cb78299f
+ s = nil syncno = 0 reps = 0 packet = require('box.msgpack').encode({[0] = 64, [1] = 0}) packet = require('box.msgpack').encode(packet:len())..packet function iostart()     if s ~= nil then         return     end     s = boxsocket.tcp()     s:connect('127.0.0.1', string.gsub(box.cfg.primary_port, '^.*:', ''))     s:recv(128)     require('box.fiber').wrap(function()         while true do             s:recv(18)             if status == "eof" then                 error("unexpected eof")             end             reps = reps + 1         end     end) end  function iotest()     iostart()     syncno = syncno + 1     packet = require('box.msgpack').encode({[0] = 64, [1] = syncno})     packet = require('box.msgpack').encode(packet:len())..packet     return s:send(packet) end 
 ---
 ...
 iotest()
